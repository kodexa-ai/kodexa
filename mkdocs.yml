--- conflicted
+++ resolved
@@ -10,17 +10,5 @@
   - Platform Client:
       - Introduction: client/index.md
       - Organizations: client/organizations.ipynb
-<<<<<<< HEAD
       - Projects: client/projects.ipynb
-=======
-      - Projects: client/projects.ipynb
-      - Assistants: client/assistants.ipynb
-  - Command Line Tools:
-      - Introduction: cli/introduction.md
-      - Working with Components:
-        - Introduction: cli/components.md
-        - List/Get: cli/get.md
-        - Delete: cli/delete.md
-        - Update: cli/update.md
-        - Deploy: cli/deploy.md
->>>>>>> 0b57369f
+      - Assistants: client/assistants.ipynb