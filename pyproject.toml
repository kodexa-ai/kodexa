[tool.poetry]
name = "kodexa"
<<<<<<< HEAD
version = "6.0.186a1"
=======
version = "6.0.193"
>>>>>>> 21487585
description = "Python SDK for the Kodexa Platform"
authors = ["Austin Redenbaugh <austin@kodexa.com>", "Philip Dodds <philip@kodexa.com>", "Romar Cablao <rcablao@kodexa.com>", "Amadea Paula Dodds <amadeapaula@kodexa.com>"]
readme = "README.md"

packages = [
    { include = "kodexa" }
]

classifiers = [
    'Development Status :: 5 - Production/Stable',
    'Intended Audience :: Developers',
    'Topic :: Software Development :: Libraries',
    '''License :: OSI Approved :: Apache Software License''', # noqa
    'Programming Language :: Python :: 3.9',
]

[tool.poetry.dependencies]
python = ">=3.9, <4.0"
addict = "2.4.0"
requests = "^2.28.1"
msgpack = "1.0.4"
urllib3 = "^1.26.14"
ply = ">=3.11,<4.0"
pyyaml = "^6.0"
deepdiff = "5.8.1"
appdirs = "^1.4.4"
simpleeval = "0.9.12"
jsonpickle = "2.2.0"
python-dateutil = "^2.8.2"
datamodel-code-generator = ">=0.13.0,<0.14.0"
better-exceptions = ">=0.3.3,<0.4.0"
pyfunctional = ">=1.4.3,<1.5.0"
pydantic = "^1.10.4"
pydantic-yaml = ">=0.8.0,<0.9.0"

[tool.poetry.group.dev.dependencies]
mkdocs-material = "^9.0.3"
pytest = "7.2.0"
pytest-runner = "6.0.0"
mypy = "^0.991"
flake8 = "^6.0.0"
pandas = "1.4.3"

[build-system]
requires = ["poetry-core"]
build-backend = "poetry.core.masonry.api"<|MERGE_RESOLUTION|>--- conflicted
+++ resolved
@@ -1,10 +1,6 @@
 [tool.poetry]
 name = "kodexa"
-<<<<<<< HEAD
-version = "6.0.186a1"
-=======
 version = "6.0.193"
->>>>>>> 21487585
 description = "Python SDK for the Kodexa Platform"
 authors = ["Austin Redenbaugh <austin@kodexa.com>", "Philip Dodds <philip@kodexa.com>", "Romar Cablao <rcablao@kodexa.com>", "Amadea Paula Dodds <amadeapaula@kodexa.com>"]
 readme = "README.md"
