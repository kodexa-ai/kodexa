[tool.poetry]
name = "kodexa"
<<<<<<< HEAD
version = "6.0.193a0"
=======
version = "6.1.1a1"
>>>>>>> 93954851
description = "Python SDK for the Kodexa Platform"
authors = ["Austin Redenbaugh <austin@kodexa.com>", "Philip Dodds <philip@kodexa.com>", "Romar Cablao <rcablao@kodexa.com>", "Amadea Paula Dodds <amadeapaula@kodexa.com>"]
readme = "README.md"

packages = [
    { include = "kodexa" }
]

classifiers = [
    'Development Status :: 5 - Production/Stable',
    'Intended Audience :: Developers',
    'Topic :: Software Development :: Libraries',
    '''License :: OSI Approved :: Apache Software License''', # noqa
    'Programming Language :: Python :: 3.9',
]

[tool.poetry.dependencies]
python = ">=3.9, <4.0"
addict = "2.4.0"
requests = "^2.28.1"
msgpack = "1.0.4"
urllib3 = "^1.26.14"
ply = ">=3.11,<4.0"
pyyaml = "^6.0"
deepdiff = "5.8.1"
appdirs = "^1.4.4"
simpleeval = "0.9.12"
jsonpickle = "2.2.0"
python-dateutil = "^2.8.2"
datamodel-code-generator = ">=0.13.0,<0.14.0"
better-exceptions = ">=0.3.3,<0.4.0"
pyfunctional = ">=1.4.3,<1.5.0"
pydantic = "^1.10.4"
pydantic-yaml = ">=0.8.0,<0.9.0"

[tool.poetry.group.dev.dependencies]
mkdocs-material = "^9.0.3"
pytest = "7.2.0"
pytest-runner = "6.0.0"
mypy = "^0.991"
flake8 = "^6.0.0"
pandas = "1.4.3"

[build-system]
requires = ["poetry-core"]
build-backend = "poetry.core.masonry.api"<|MERGE_RESOLUTION|>--- conflicted
+++ resolved
@@ -1,10 +1,6 @@
 [tool.poetry]
 name = "kodexa"
-<<<<<<< HEAD
-version = "6.0.193a0"
-=======
 version = "6.1.1a1"
->>>>>>> 93954851
 description = "Python SDK for the Kodexa Platform"
 authors = ["Austin Redenbaugh <austin@kodexa.com>", "Philip Dodds <philip@kodexa.com>", "Romar Cablao <rcablao@kodexa.com>", "Amadea Paula Dodds <amadeapaula@kodexa.com>"]
 readme = "README.md"
