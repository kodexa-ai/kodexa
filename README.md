# Kodexa

![Build](https://github.com/kodexa-ai/kodexa/workflows/Python%20Package%20Using%20Anaconda/badge.svg)

<<<<<<< HEAD
The Kodexa Content Framework framework is designed to allow you to work with a wide range of unstructured and semi-structured content and enables you to work with the Kodexa.

## Documentation & Examples

=======
Kodexa is designed to allow you to work with a wide range of unstructured and semi-structured content and enables you to work with the Kodexa Platform (https://platform.kodexa.com).

## Documentation & Examples

Documentation is available on [Github](https://python.kodexa.com)

>>>>>>> 230683bb
For more information on how to use Kodexa see https://support.kodexa.com/

## Current Development

<<<<<<< HEAD
The main branch is 5.0, which is the current release version.
=======
The main branch is 5.0.x which is a production release.
>>>>>>> 230683bb

## Set-up

Ensure you have Anaconda 3 or greater installed, then run:

    conda env create -f environment.yml 

Activate the conda environment with the command:

    conda activate kodexa
    pip install -r requirements.txt

## License

Apache 2.0<|MERGE_RESOLUTION|>--- conflicted
+++ resolved
@@ -2,28 +2,17 @@
 
 ![Build](https://github.com/kodexa-ai/kodexa/workflows/Python%20Package%20Using%20Anaconda/badge.svg)
 
-<<<<<<< HEAD
-The Kodexa Content Framework framework is designed to allow you to work with a wide range of unstructured and semi-structured content and enables you to work with the Kodexa.
-
-## Documentation & Examples
-
-=======
 Kodexa is designed to allow you to work with a wide range of unstructured and semi-structured content and enables you to work with the Kodexa Platform (https://platform.kodexa.com).
 
 ## Documentation & Examples
 
 Documentation is available on [Github](https://python.kodexa.com)
 
->>>>>>> 230683bb
 For more information on how to use Kodexa see https://support.kodexa.com/
 
 ## Current Development
 
-<<<<<<< HEAD
-The main branch is 5.0, which is the current release version.
-=======
 The main branch is 5.0.x which is a production release.
->>>>>>> 230683bb
 
 ## Set-up
 
