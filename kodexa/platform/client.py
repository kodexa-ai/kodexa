#  Copyright (c) 2022. Kodexa Inc
#  Licensed under the Apache License, Version 2.0 (the "License");
#  you may not use this file except in compliance with the License.
#  You may obtain a copy of the License at
#   http://www.apache.org/licenses/LICENSE-2.0
#  Unless required by applicable law or agreed to in writing, software
#  distributed under the License is distributed on an "AS IS" BASIS,
#  WITHOUT WARRANTIES OR CONDITIONS OF ANY KIND, either express or implied.
#  See the License for the specific language governing permissions and
#  limitations under the License.
import glob
import json
import logging
import os
import time
from pathlib import Path
from typing import Type, Optional, List

import requests
from functional import seq
from pydantic import BaseModel
from pydantic_yaml import YamlModel

from kodexa.model import Store, Taxonomy, Document
from kodexa.model.base import BaseEntity
from kodexa.model.objects import PageStore, PageTaxonomy, PageProject, PageOrganization, Project, Organization, \
    PlatformOverview, DocumentFamily, DocumentContentMetadata, ModelContentMetadata, ExtensionPack, Pipeline, \
    AssistantDefinition, Action, ModelRuntime, Credential, Execution, PageAssistantDefinition, PageCredential, \
    PageProjectTemplate, PageUser, User, FeatureSet, ContentObject, Taxon, SlugBasedMetadata, DataObject, \
    PageDataObject, Assistant, ProjectTemplate, PageExtensionPack, DeploymentOptions, PageMembership, Membership, \
    PageDocumentFamily, ProjectResourcesUpdate

logger = logging.getLogger()


#
# Declare all the endpoints that we will have
#
# These wrap the objects from the model and provide a simple interface to the platform that is easier to use

class OrganizationOwned(BaseModel):
    organization: Optional["OrganizationEndpoint"] = None

    def set_organization(self, organization):
        self.organization = organization
        return self


class ClientEndpoint(YamlModel):
    client: Optional["KodexaClient"] = None

    def set_client(self, client):
        self.client = client
        if isinstance(self, ComponentInstanceEndpoint):
            self.ref = f"{self.org_slug}/{self.slug}:{self.version}"
        return self

    def to_dict(self):
        return json.loads(self.json(exclude={'client'}, by_alias=True))

    def yaml(self, **kwargs):
        if 'exclude' in kwargs:
            kwargs['exclude']['client']
        else:
            kwargs['exclude'] = {'client'}

        kwargs['exclude_unset'] = True
        kwargs['exclude_none'] = True

        return YamlModel.yaml(self, **kwargs)

    def detach(self):
        return self.copy(exclude={'client'})


class ProjectResourceEndpoint(ClientEndpoint):
    project: Optional["ProjectEndpoint"]

    def set_project(self, project: "ProjectEndpoint"):
        self.project = project
        return self

    def get_type(self) -> str:
        pass

    def get_instance_class(self, object_dict=None) -> Type[ClientEndpoint]:
        pass

    def list(self, query="*", page=1, pagesize=10, sort=None, filters: List[str] = None):
        url = f"/api/projects/{self.project.id}/{self.get_type()}"

        params = {"query": query,
                  "page": page,
                  "pageSize": pagesize}

        if sort is not None:
            params["sort"] = sort

        if filters is not None:
            params["filter"] = filters

        list_response = self.client.get(url, params=params)
        return [self.get_instance_class().parse_obj(item).set_client(self.client) for item in list_response.json()]

    def create(self, component):
        url = f"/api/projects/{self.project.id}/{self.get_type()}"
        get_response = self.client.post(url, component.to_dict())
        return self.get_instance_class().parse_obj(get_response.json()).set_client(self.client)


class ComponentEndpoint(ClientEndpoint, OrganizationOwned):

    def get_type(self) -> str:
        pass

    def get_instance_class(self, obj_dict=None) -> Type[BaseModel]:
        pass

    def get_page_class(self, obj_dict=None) -> Type[BaseModel]:
        pass

    def reindex(self):
        url = f"/api/{self.get_type()}/_reindex"
        self.client.post(url)

    def find_by_slug(self, slug, version=None) -> Optional[Type[BaseModel]]:
        filters = ["slug=" + slug]
        if version is not None:
            filters.append("version=" + version)
        component_page = self.list(filters=filters)
        if component_page.empty:
            return None
        return component_page.content[0]

    def list(self, query="*", page=1, pagesize=10, sort=None, filters: List[str] = None):
        url = f"/api/{self.get_type()}/{self.organization.slug}"

        params = {"query": query,
                  "page": page,
                  "pageSize": pagesize}

        if sort is not None:
            params["sort"] = sort

        if filters is not None:
            params["filters"] = filters

        list_response = self.client.get(url, params=params)
        return self.get_page_class(list_response.json()).parse_obj(list_response.json()).set_client(
            self.client).to_endpoints()

    def create(self, component):
        url = f"/api/{self.get_type()}/{self.organization.slug}/"
        get_response = self.client.post(url, component.to_dict())
        return self.get_instance_class(get_response.json()).parse_obj(get_response.json()).set_client(self.client)

    def get_by_slug(self, slug, version=None):
        url = f"/api/{self.get_type()}/{self.organization.slug}/{slug}"
        if version is not None:
            url += f"/{version}"

        get_response = self.client.get(url)
        return self.get_instance_class(get_response.json()).parse_obj(get_response.json())


class OrganizationsEndpoint:
    """
    Represents the organization endpoint
    """

    def __init__(self, client: "KodexaClient"):
        self.client: "KodexaClient" = client

    def reindex(self):
        url = f'/api/organizations/_reindex'
        self.client.post(url)

    def create(self, organization: Organization) -> "OrganizationEndpoint":
        url = f"/api/organizations"
        create_response = self.client.post(url, body=json.loads(organization.json(by_alias=True)))
        return OrganizationEndpoint.parse_obj(create_response.json()).set_client(self.client)

    def find_by_slug(self, slug) -> Optional["OrganizationEndpoint"]:
        organizations = self.list(filters=["slug=" + slug])
        if organizations.number_of_elements == 0:
            return None
        return organizations.content[0]

    def delete(self, organization_id: str) -> None:
        url = f"/api/organizations/{organization_id}"
        self.client.delete(url)

    def list(self, query: str = "*", page: int = 1, pagesize: int = 10, sort: Optional[str] = None,
             filters: Optional[List[str]] = None) -> "PageOrganizationEndpoint":
        url = f"/api/organizations"

        params = {"query": query,
                  "page": page,
                  "pageSize": pagesize}

        if sort is not None:
            params["sort"] = sort
        if filters is not None:
            params["filter"] = filters

        list_response = self.client.get(url, params=params)
        return PageOrganizationEndpoint.parse_obj(list_response.json()).set_client(self.client)

    def get(self, organization_id) -> "OrganizationEndpoint":
        url = f"/api/organizations/{organization_id}"
        get_response = self.client.get(url)
        return OrganizationEndpoint.parse_obj(**get_response.json()).set_client(self.client)


class PageEndpoint(ClientEndpoint):

    def get_type(self) -> Optional[str]:
        return None

    def to_df(self):
        import pandas as pd
        df = pd.DataFrame(seq(self.content).map(lambda x: x.dict()).to_list())
        df.drop(columns='client', axis=1)
        return df

    def get(self, index: int) -> "ComponentInstanceEndpoint":
        if index < 0 or index >= len(self.content):
            raise IndexError(f"Index {index} out of range")
        return self.content[index]

    def set_client(self, client):
        ClientEndpoint.set_client(self, client)
        return self.to_endpoints()

    def to_endpoints(self):
        self.content = seq(self.content).map(
            lambda x: self.client.deserialize(x.dict(exclude={'client'}, by_alias=True),
                                              component_type=self.get_type())).to_list()
        return self


class PageTaxonomyEndpoint(PageTaxonomy, PageEndpoint):
    pass


class PageStoreEndpoint(PageStore, PageEndpoint):
    pass


class PageModelRuntimeEndpoint(PageStore, PageEndpoint):
    pass


class PageExtensionPackEndpoint(PageExtensionPack, PageEndpoint):
    pass


class PageAssistantDefinitionEndpoint(PageAssistantDefinition, PageEndpoint):
    pass


class PageCredentialEndpoint(PageCredential, PageEndpoint):
    pass


class PageUserEndpoint(PageUser, PageEndpoint):

    def get_type(self) -> Optional[str]:
        return "user"


class PageMembershipEndpoint(PageMembership, PageEndpoint):

    def get_type(self) -> Optional[str]:
        return "membership"


class PageProjectEndpoint(PageProject, PageEndpoint):

    def get_type(self) -> Optional[str]:
        return "project"


class PageProjectTemplateEndpoint(PageProjectTemplate, PageEndpoint):
    pass


class PageOrganizationEndpoint(PageOrganization, PageEndpoint):

    def get_type(self) -> Optional[str]:
        return "organization"


class PageDocumentFamilyEndpoint(PageDocumentFamily, PageEndpoint):

    def get_type(self) -> Optional[str]:
        return "documentFamily"


class EntityEndpoint(BaseEntity, ClientEndpoint):

    def reload(self):
        url = f"/api/{self.get_type()}/{self.id}"
        response = self.client.get(url)
        return self.parse_obj(response.json()).set_client(self.client)

    def get_type(self) -> str:
        raise NotImplementedError()

    def create(self):
        url = f"/api/{self.get_type()}"
        exists = self.client.exists(url)
        if exists:
            raise Exception("Can't create as it already exists")
        url = f"/api/{self.get_type()}"
        self.client.post(url, self.to_dict())

    def update(self):
        url = f"/api/{self.get_type()}/{self.id}"
        exists = self.client.exists(url)
        if not exists:
            raise Exception("Can't update as it doesn't exist?")
        self.client.put(url, self.to_dict())

    def delete(self):
        url = f"/api/{self.get_type()}/{self.id}"
        exists = self.client.exists(url)
        if not exists:
            raise Exception("Component doesn't exist")
        self.client.delete(url)


class OrganizationEndpoint(Organization, EntityEndpoint):

    def get_type(self) -> str:
        return "organizations"

    @property
    def projects(self) -> 'ProjectsEndpoint':
        return ProjectsEndpoint(self.client, self)

    def deploy(self, component: ComponentEndpoint) -> "ComponentInstanceEndpoint":
        url = f"/api/{component.get_type()}/{self.slug}"
        response = self.client.post(url, body=component.to_dict())
        return self.client.deserialize(response.json())

    def suspend(self):
        self.client.put(f"/api/organizations/{self.id}/suspend")

    @property
    def model_runtimes(self) -> "ModelRuntimesEndpoint":
        return ModelRuntimesEndpoint().set_organization(self).set_client(self.client)

    @property
    def extension_packs(self) -> "ExtensionPacksEndpoint":
        return ExtensionPacksEndpoint().set_organization(self).set_client(self.client)

    @property
    def project_templates(self) -> "ProjectTemplatesEndpoint":
        return ProjectTemplatesEndpoint().set_organization(self).set_client(self.client)

    @property
    def credentials(self, query="*", page=1, pagesize=10, sort=None):
        return CredentialsEndpoint().set_organization(self).set_client(self.client)

    @property
    def stores(self):
        return StoresEndpoint().set_client(self.client).set_organization(self)

    @property
    def taxonomies(self):
        return TaxonomiesEndpoint().set_client(self.client).set_organization(self)


class ComponentsEndpoint(ClientEndpoint):

    def __init__(self, organization: OrganizationEndpoint):
        self.organization = organization


class ComponentInstanceEndpoint(ClientEndpoint, SlugBasedMetadata):

    def get_type(self) -> str:
        raise NotImplementedError()

    def post_deploy(self) -> List[str]:
        return []

    def create(self):
        url = f"/api/{self.get_type()}/{self.ref.replace(':', '/')}"
        exists = self.client.exists(url)
        if exists:
            raise Exception("Can't create as it already exists")
        url = f"/api/{self.get_type()}/{self.org_slug}"
        self.client.post(url, self.to_dict())

    def update(self):
        url = f"/api/{self.get_type()}/{self.ref.replace(':', '/')}"
        exists = self.client.exists(url)
        if not exists:
            raise Exception("Can't update as it doesn't exist?")
        self.client.put(url, self.to_dict())

    def delete(self):
        url = f"/api/{self.get_type()}/{self.ref.replace(':', '/')}"
        exists = self.client.exists(url)
        if not exists:
            raise Exception("Component doesn't exist")
        self.client.delete(url)

    def deploy(self, update=False):
        if self.org_slug is None:
            raise Exception("We can not deploy this component since it does not have an organization")
        if self.slug is None:
            raise Exception("We can not deploy this component since it does not have a slug")

        self.ref = f"{self.org_slug}/{self.slug}{f':{self.version}' if self.version is not None else ''}"

        url = f"/api/{self.get_type()}/{self.ref.replace(':', '/')}"
        exists = self.client.exists(url)
        if not update and exists:
            raise Exception("Component already exists")

        if exists:
            self.client.put(url, self.to_dict())
            return self.post_deploy()

        self.client.post(f"/api/{self.get_type()}/{self.org_slug}", self.to_dict())
        return self.post_deploy()


class AssistantEndpoint(Assistant, ClientEndpoint):

    def update(self) -> "AssistantEndpoint":
        url = f"/api/projects/{self.project.id}/assistants/{self.id}"
        response = self.client.put(url, body=self.to_dict())
        return AssistantEndpoint.parse_obj(response.json()).set_client(self.client)

    def delete(self):
        url = f"/api/projects/{self.project.id}/assistants/{self.id}"
        self.client.delete(url)

    def activate(self):
        url = f"/api/projects/{self.project.id}/assistants/{self.id}/activate"
        self.client.put(url)

    def deactivate(self):
        url = f"/api/projects/{self.project.id}/assistants/{self.id}/deactivate"
        self.client.put(url)

    def schedule(self):
        url = f"/api/projects/{self.project.id}/assistants/{self.id}/schedule"
        self.client.put(url)

    def set_stores(self, stores: List["DocumentStoreEndpoint"]):
        url = f"/api/projects/{self.project.id}/assistants/{self.id}/stores"
        self.client.put(url, body=[store.to_dict() for store in stores])
        return self

    def get_stores(self) -> List["DocumentStoreEndpoint"]:
        url = f"/api/projects/{self.project.id}/assistants/{self.id}/stores"
        response = self.client.get(url)
        return [DocumentStoreEndpoint.parse_obj(store).set_client(self.client) for store in response.json()]

    def executions(self) -> List["Execution"]:
        url = f"/api/projects/{self.project.id}/assistants/{self.id}/executions"
        response = self.client.get(url)
        return [Execution.parse_obj(execution) for execution in response.json()]


class ProjectAssistantsEndpoint(ProjectResourceEndpoint):

    def get_type(self) -> str:
        return f"assistants"

    def get_instance_class(self, object_dict=None) -> Type[BaseModel]:
        return AssistantEndpoint


class ProjectDocumentStoresEndpoint(ProjectResourceEndpoint):

    def get_type(self) -> str:
        return f"documentStores"

    def get_instance_class(self, object_dict=None) -> Type[BaseModel]:
        return DocumentStoreEndpoint


class ProjectTaxonomiesEndpoint(ProjectResourceEndpoint):

    def get_type(self) -> str:
        return f"taxonomies"

    def get_instance_class(self, object_dict=None) -> Type[BaseModel]:
        return TaxonomyEndpoint


class ProjectStoresEndpoint(ProjectResourceEndpoint):

    def get_type(self) -> str:
        return f"stores"

    def get_instance_class(self, object_dict=None) -> Type[BaseModel]:
        if object_dict['storeType'] == "DOCUMENT":
            return DocumentStoreEndpoint
        elif object_dict['storeType'] == "MODEL":
            return ModelStoreEndpoint
        elif object_dict['storeType'] == "TABLE":
            return DataStoreEndpoint
        else:
            raise ValueError(f"Unknown store type {object_dict['storeType']}")


class ProjectDataStoresEndpoint(ProjectResourceEndpoint):

    def get_type(self) -> str:
        return f"dataStores"

    def get_instance_class(self, object_dict=None) -> Type[BaseModel]:
        return DataStoreEndpoint


class ProjectModelStoresEndpoint(ProjectResourceEndpoint):

    def get_type(self) -> str:
        return f"modelStores"

    def get_instance_class(self, object_dict=None) -> Type[BaseModel]:
        return DataStoreEndpoint


class ProjectEndpoint(EntityEndpoint, Project):

    def get_type(self) -> str:
        return "projects"

    def update_resources(self, stores: List["StoreEndpoint"] = None,
                         taxonomies: List["TaxonomyEndpoint"] = None) -> "ProjectEndpoint":
        project_resources_update = ProjectResourcesUpdate()
        project_resources_update.store_refs = []
        project_resources_update.taxonomy_refs = []
        project_resources_update.dashboard_refs = []

        if stores:
            project_resources_update.store_refs = [store.ref for store in stores]

        if taxonomies:
            project_resources_update.taxonomy_refs = [taxonomy.ref for taxonomy in taxonomies]

        self.client.put(f"/api/projects/{self.id}/resources",
                        body=json.loads(project_resources_update.json(by_alias=True)))

    @property
    def document_stores(self) -> ProjectDocumentStoresEndpoint:
        return ProjectDocumentStoresEndpoint().set_client(self.client).set_project(self)

    @property
    def data_stores(self) -> ProjectDataStoresEndpoint:
        return ProjectDataStoresEndpoint().set_client(self.client).set_project(self)

    @property
    def model_stores(self) -> ProjectModelStoresEndpoint:
        return ProjectModelStoresEndpoint().set_client(self.client).set_project(self)

    @property
    def taxonomies(self) -> ProjectTaxonomiesEndpoint:
        return ProjectTaxonomiesEndpoint().set_client(self.client).set_project(self)

    @property
    def assistants(self) -> ProjectAssistantsEndpoint:
        return ProjectAssistantsEndpoint().set_client(self.client).set_project(self)


class EntitiesEndpoint:

    def get_type(self) -> str:
        raise NotImplementedError()

    def get_instance_class(self, object_dict=None) -> Type[BaseModel]:
        raise NotImplementedError()

    def get_page_class(self, object_dict=None) -> Type[BaseModel]:
        raise NotImplementedError()

    def __init__(self, client: "KodexaClient", organization: "OrganizationEndpoint" = None):
        self.client: "KodexaClient" = client
        self.organization: Optional["OrganizationEndpoint"] = organization

    def reindex(self):
        url = f'/api/{self.get_type()}/_reindex'

        self.client.post(url)

    def list(self, query="*", page=1, pagesize=10, sort=None, filters: List[str] = None):
        url = f"/api/{self.get_type()}"

        params = {"query": query,
                  "page": page,
                  "pageSize": pagesize}

        if sort is not None:
            params["sort"] = sort

        if filters is not None:
            params["filter"] = filters

        list_response = self.client.get(url, params=params)
        return self.get_page_class().parse_obj(list_response.json()).set_client(self.client)

    def find_by_organization(self, organization: Organization) -> PageProject:
        url = f"/api/{self.get_type()}/"
        get_response = self.client.get(url, params={'filter': f'organization.id={organization.id}'})
        return self.get_page_class().parse_obj(get_response.json()).set_client(self.client)

    def get(self, entity_id: str) -> "EntityEndpoint":
        url = f"/api/{self.get_type()}/{entity_id}"
        get_response = self.client.get(url)
        return self.get_instance_class().parse_obj(get_response.json()).set_client(self.client)

    def create(self, new_entity: EntityEndpoint) -> EntityEndpoint:
        url = f"/api/{self.get_type()}"

        create_response = self.client.post(url, body=json.loads(new_entity.json(exclude={'client'}, by_alias=True)))
        return self.get_instance_class().parse_obj(create_response.json()).set_client(self.client)

    def delete(self, self_id: str) -> None:
        url = f"/api/{self.get_type()}/{self_id}"
        self.client.delete(url)


class ProjectsEndpoint(EntitiesEndpoint):

    def get_type(self) -> str:
        return f"projects"

    def get_instance_class(self, object_dict=None) -> Type[BaseModel]:
        return ProjectEndpoint

    def get_page_class(self, object_dict=None) -> Type[BaseModel]:
        return PageProjectEndpoint

    def find_by_name(self, project_name: str) -> ProjectEndpoint:
        url = f"/api/{self.get_type()}/"
        get_response = self.client.get(url, params={'filter': f'name={project_name}'})
        if len(get_response.json()['content']) > 0:
            return ProjectEndpoint.parse_obj(get_response.json()['content'][0]).set_client(self.client)
        raise Exception("Project not found")

    def create(self, project: Project, template_ref: str = None) -> Project:
        url = f"/api/{self.get_type()}"

        if template_ref is not None:
            params = {"templateRef": template_ref}
        else:
            params = None

        create_response = self.client.post(url, body=json.loads(project.json(exclude={'client'}, by_alias=True)),
                                           params=params)
        return ProjectEndpoint.parse_obj(create_response.json()).set_client(self.client)


class StoresEndpoint(ComponentEndpoint, ClientEndpoint, OrganizationOwned):
    def get_type(self) -> str:
        return "stores"

    def get_page_class(self, object_dict=None) -> Type[BaseModel]:
        return PageStoreEndpoint

    def get_instance_class(self, object_dict=None) -> Type[BaseModel]:
        if object_dict['storeType'] == "DOCUMENT":
            return DocumentStoreEndpoint
        elif object_dict['storeType'] == "MODEL":
            return ModelStoreEndpoint
        elif object_dict['storeType'] == "TABLE":
            return DataStoreEndpoint
        else:
            raise ValueError(f"Unknown store type {object_dict['storeType']}")


class ExtensionPacksEndpoint(ComponentEndpoint, ClientEndpoint, OrganizationOwned):
    def get_type(self) -> str:
        return "extensionPacks"

    def get_page_class(self, object_dict=None) -> Type[BaseModel]:
        return PageExtensionPackEndpoint

    def get_instance_class(self, object_dict=None) -> Type[BaseModel]:
        return ExtensionPackEndpoint

    def deploy_from_url(self, extension_pack_url: str,
                        deployment_options: DeploymentOptions) -> "ExtensionPackEndpoint":
        url = f"/api/extensionPacks/{self.organization.slug}"
        create_response = self.client.post(url, body=json.loads(deployment_options.json(by_alias=True)),
                                           params={"uri": extension_pack_url})
        return ExtensionPackEndpoint.parse_obj(create_response.json()).set_client(self.client)


class ProjectTemplatesEndpoint(ComponentEndpoint, ClientEndpoint, OrganizationOwned):
    def get_type(self) -> str:
        return "projectTemplates"

    def get_page_class(self, object_dict=None) -> Type[BaseModel]:
        return PageProjectTemplateEndpoint

    def get_instance_class(self, object_dict=None) -> Type[BaseModel]:
        return ProjectTemplateEndpoint


class CredentialsEndpoint(ComponentEndpoint, ClientEndpoint, OrganizationOwned):
    def get_type(self) -> str:
        return "credentials"

    def get_page_class(self, object_dict=None) -> Type[BaseModel]:
        return PageCredentialEndpoint

    def get_instance_class(self, object_dict=None) -> Type[BaseModel]:
        return CredentialEndpoint


class ModelRuntimesEndpoint(ComponentEndpoint, ClientEndpoint, OrganizationOwned):
    def get_type(self) -> str:
        return "modelRuntimes"

    def get_page_class(self, object_dict=None) -> Type[BaseModel]:
        return PageModelRuntimeEndpoint

    def get_instance_class(self, object_dict=None) -> Type[BaseModel]:
        return ModelRuntimeEndpoint


class ProjectTemplateEndpoint(ComponentInstanceEndpoint, ProjectTemplate):

    def get_type(self) -> str:
        return "projectTemplates"


class CredentialEndpoint(ComponentInstanceEndpoint, Credential):

    def get_type(self) -> str:
        return "credentials"


class AssistantDefinitionEndpoint(ComponentInstanceEndpoint, AssistantDefinition):

    def get_type(self) -> str:
        return "assistants"


class PipelineEndpoint(ComponentInstanceEndpoint, Pipeline):

    def get_type(self) -> str:
        return "pipelines"


class ModelRuntimeEndpoint(ComponentInstanceEndpoint, ModelRuntime):

    def get_type(self) -> str:
        return "modelRuntimes"


class ExtensionPackEndpoint(ComponentInstanceEndpoint, ExtensionPack):

    def get_type(self) -> str:
        return "extensionPacks"


class ActionEndpoint(ComponentInstanceEndpoint, Action):

    def get_type(self) -> str:
        return "actions"


class TaxonomyEndpoint(ComponentInstanceEndpoint, Taxonomy):

    def get_type(self) -> str:
        return "taxonomies"

    def get_group_taxons(self) -> List[Taxon]:

        def find_groups(taxons) -> List[Taxon]:
            group_taxons = []
            for taxon in taxons:
                if taxon.is_group:
                    group_taxons.append(taxon)
                if taxon.children:
                    group_taxons.extend(find_groups(taxon.children))
            return group_taxons

        return find_groups(self.taxons)

    def find_taxon(self, taxons, parts, use_label=False):
        for taxon in taxons:
            match_value = taxon.label if use_label else taxon.name
            if parts[0] == match_value:
                if len(parts) == 1:
                    return taxon
                return self.find_taxon(taxon.children, parts[1:], use_label)

    def find_taxon_by_label_path(self, label_path: str) -> Taxon:
        label_path_parts = label_path.split("/")

        return self.find_taxon(self.taxons, label_path_parts, use_label=True)

    def find_taxon_by_path(self, path: str) -> Taxon:
        path_parts = path.split("/")
        return self.find_taxon(self.taxons, path_parts)


class MembershipEndpoint(Membership, EntityEndpoint):
    def get_type(self) -> str:
        return "memberships"


class UserEndpoint(User, EntityEndpoint):
    def get_type(self) -> str:
        return "users"

    def activate(self) -> "UserEndpoint":
        url = f"/api/users/{self.id}/activate"
        response = self.client.put(url)
        return UserEndpoint.parse_obj(response.json()).set_client(self.client)

    def deactivate(self) -> "UserEndpoint":
        url = f"/api/users/{self.id}/activate"
        response = self.client.put(url)
        return UserEndpoint.parse_obj(response.json()).set_client(self.client)

    def set_password(self, password: str, reset_token) -> "UserEndpoint":
        url = f"/api/users/{self.id}/password"
        response = self.client.put(url, body={"password": password, "resetToken": reset_token})
        return UserEndpoint.parse_obj(response.json()).set_client(self.client)

    def get_memberships(self) -> List[MembershipEndpoint]:
        url = f"/api/users/{self.id}/memberships"
        response = self.client.get(url)
        return [MembershipEndpoint.parse_obj(membership) for membership in response.json()]


class MembershipsEndpoint(EntitiesEndpoint):

    def get_type(self) -> str:
        return f"memberships"

    def get_instance_class(self, object_dict=None) -> Type[BaseModel]:
        return MembershipEndpoint

    def get_page_class(self, object_dict=None) -> Type[BaseModel]:
        return PageMembershipEndpoint


class UsersEndpoint(EntitiesEndpoint):

    def get_type(self) -> str:
        return f"users"

    def get_instance_class(self, object_dict=None) -> Type[BaseModel]:
        return UserEndpoint

    def get_page_class(self, object_dict=None) -> Type[BaseModel]:
        return PageUserEndpoint


class DataObjectEndpoint(DataObject, ClientEndpoint):

    def update(self):
        url = f"/api/stores/{self.store_ref.replace(':', '/')}/dataObjects/{self.id}"
        self.client.put(url, body=self.to_dict())

    def delete(self):
        url = f"/api/stores/{self.store_ref.replace(':', '/')}/dataObjects/{self.id}"
        self.client.delete(url)


class DocumentFamilyEndpoint(DocumentFamily, ClientEndpoint):

    def update(self):
        url = f"/api/stores/{self.store_ref.replace(':', '/')}/families/{self.id}"
        self.client.put(url, body=self.to_dict())

    def export(self) -> bytes:
        url = f"/api/stores/{self.store_ref.replace(':', '/')}/families/{self.id}/export"
        get_response = self.client.get(url)
        return get_response.content

    def update_document(self, document: Document, content_object: Optional[ContentObject] = None):
        if content_object is None:
            content_object = self.content_objects[-1]
        url = f"/api/stores/{self.store_ref.replace(':', '/')}/families/{self.id}/objects/{content_object.id}/content"
        self.client.post(url, files={'document': document.to_kddb()})

    def wait_for(self, mixin: Optional[str] = None, label: Optional[str] = None,
                 timeout: int = 60) -> "DocumentFamilyEndpoint":
        logger.info("Waiting for mixin and/or label to be available on document family %s", self.id)
        start = time.time()
        while time.time() - start < timeout:
            url = f"/api/stores/{self.store_ref.replace(':', '/')}/families/{self.id}"
            updated_document_family = DocumentFamilyEndpoint.parse_obj(self.client.get(url).json()).set_client(
                self.client)
            if mixin and mixin in updated_document_family.mixins:
                return updated_document_family
            if label and label in updated_document_family.labels:
                return updated_document_family

            time.sleep(5)

        raise Exception(f"Not available on document family {self.id}")

    def delete(self):
        logger.info("Deleting document family %s", self.id)
        url = f"/api/stores/{self.store_ref.replace(':', '/')}/families/{self.id}"
        if self.client.exists(url):
            self.client.delete(url)
        else:
            raise Exception(f"Document family {self.id} does not exist")

    def get_native(self) -> bytes:
        hits = list(filter(lambda content_object: content_object.content_type == 'NATIVE', self.content_objects))
        if len(hits) == 0:
            raise Exception(f"No native content object found on document family {self.id}")

        get_response = self.client.get(
            f"api/stores/{self.store_ref.replace(':', '/')}/families/{self.id}/objects/{hits[0].id}/content")

        return get_response.content

    def add_label(self, label: str):
        url = f"/api/stores/{self.store_ref.replace(':', '/')}/families/{self.id}/addLabel"
        return self.client.put(url, params={'label': label})

    def get_document(self, content_object: Optional[ContentObject] = None) -> Document:
        if content_object is None:
            content_object = self.content_objects[-1]
        get_response = self.client.get(
            f"api/stores/{self.store_ref.replace(':', '/')}/families/{self.id}/objects/{content_object.id}/content")
        return Document.from_kddb(get_response.content)

    def reprocess(self, assistant: Assistant):
        url = f"/api/stores/{self.store_ref.replace(':', '/')}/families/{self.id}/reprocess"
        self.client.put(url, params={'assistantId': assistant.id})

    def add_document(self, document: Document, content_object: Optional[ContentObject] = None):
        url = f'/api/stores/{self.store_ref.replace(":", "/")}/families/{self.id}/objects'
        if content_object is None:
            content_object = self.content_objects[-1]
        self.client.post(url, params={'sourceContentObjectId': content_object.id, 'transitionType': 'DERIVED',
                                      'documentVersion': document.version},
                         files={'file': document.to_kddb()})

    def replace_tags(self, document: Document, content_object: Optional[ContentObject] = None):
        feature_set = FeatureSet()
        if content_object is None:
            content_object = self.content_objects[-1]
        feature_set.node_features = []
        for tagged_node in document.select('//*[hasTag()]'):
            node_feature = {
                'nodeUuid': str(tagged_node.uuid),
                'features': []
            }

            feature_set.node_features.append(node_feature)

            # TODO this needs to be cleaned up
            for feature in tagged_node.get_features():
                if feature.feature_type == 'tag':
                    feature_dict = feature.to_dict()
                    feature_dict['featureType'] = feature.feature_type
                    feature_dict['name'] = feature.name
                    node_feature['features'].append(feature_dict)

        url = f"/api/stores/{self.store_ref.replace(':', '/')}/families/{self.id}/objects/{content_object.id}/_replaceTags"
        print(feature_set.json())
        self.client.put(url, body=feature_set.dict(by_alias=True))


class StoreEndpoint(ComponentInstanceEndpoint, Store):

    def get_type(self) -> str:
        return "stores"

    def get_metadata_class(self) -> Optional[Type[BaseModel]]:
        return None

    def set_metadata(self, metadata):
        pass

    def upload_contents(self, metadata) -> List[str]:
        return []

    def reindex(self):
        self.client.post(f"/api/stores/{self.ref.replace(':', '/')}/_reindex")

    def update_metadata(self):
        self.client.put(f"/api/stores/{self.ref.replace(':', '/')}/metadata",
                        body=json.loads(self.metadata.json(by_alias=True)))

    def get_metadata(self):
        metadata_response = self.client.get(f"/api/stores/{self.ref.replace(':', '/')}/metadata")
        return self.get_metadata_class().parse_obj(metadata_response.json()) if self.get_metadata_class() else None

    def post_deploy(self) -> List[str]:
        if self.metadata:
            # We need to determine in the subclass if we wil be uploading the
            # contents
            self.update_metadata()
            return self.upload_contents(self.metadata)
        return []


class DataStoreEndpoint(StoreEndpoint):

    def get_data_objects_export(self, document_family: Optional[DocumentFamily] = None,
                                output_format: str = "json", path:Optional[str] = None) -> str:
        url = f"/api/stores/{self.ref.replace(':', '/')}/dataObjects"
        params = {"format": output_format}
        if document_family:
            params["documentFamilyId"] = document_family.id

        if output_format == 'csv' and not path:
            raise ValueError("CSV output requires a path")

        response = self.client.get(url, params=params)
        return response.text

    def get_taxonomies(self) -> List[Taxonomy]:
        url = f"/api/stores/{self.ref.replace(':', '/')}/taxonomies"
        taxonomy_response = self.client.get(url)
        return [TaxonomyEndpoint.parse_obj(taxonomy_response) for taxonomy_response in taxonomy_response.json()]

    def get_data_objects_df(self, path: str, query: str = "*", document_family: Optional[DocumentFamily] = None,
                            include_id: bool = False):
        """
        Args:
          path (str): The path to the data object
          query (str): A query to limit the results (Defaults to *)
          document_family (Optional[DocumentFamily): Optionally the document family to limit results to
          include_id (Optional[bool]): Include the data object ID as a column (defaults to False)
        Returns:

        """
        import pandas as pd

        data_objects = self.get_data_objects(path, query, document_family)

        table_result = {
            'rows': [],
            'columns': [],
            'column_headers': []
        }

        for data_object in data_objects:
            if len(table_result['columns']) == 0:
                if include_id:
                    table_result['column_headers'].append('Data Object ID')
                    table_result['columns'].append('data_object_id')
                for taxon in data_object.taxon.children:
                    if not taxon.group:
                        table_result['column_headers'].append(taxon.label)
                        table_result['columns'].append(taxon.name)

            new_row = []
            for column in table_result['columns']:
                column_value = None
                if include_id:
                    if column == 'data_object_id':
                        column_value = data_object.id
                for attribute in data_object.attributes:
                    if attribute.tag == column:
                        column_value = attribute.string_value
                new_row.append(column_value)

            table_result['rows'].append(new_row)

        return pd.DataFrame(table_result['rows'], columns=table_result['column_headers'])

    def get_data_objects(self, path: str, query: str = "*", document_family: Optional[DocumentFamily] = None) -> List[
        DataObjectEndpoint]:
        """

        Args:
          path (str): The path to the data object
          query (str): A query to limit the results (Default *)
          document_family (Optional[DocumentFamily): Optionally the document family to limit results to
        Returns:

        """

        # We need to get the first set of rows,
        rows: List = []
        row_response = self.get_data_objects_page_request(path, 1, document_family=document_family)

        # lets work out the last page
        rows = rows + row_response.content
        total_pages = row_response.total_pages

        for page in range(2, total_pages):
            row_response = self.get_data_objects_page_request(path, page, query=query, document_family=document_family)
            rows = rows + row_response.content

        return rows

    def get_data_object(self, data_object_id: str):

        url = f"/api/stores/{self.ref.replace(':', '/')}/dataObjects/{data_object_id}"
        logger.info(f"Downloading a specific data object from {url}")

        data_object_response = self.client.get(url)
        return DataObjectEndpoint.parse_obj(data_object_response.json())

    def get_data_objects_page_request(self, path: str, page_number: int = 1, page_size=5000, query="*",
                                      document_family: Optional[DocumentFamily] = None) -> PageDataObject:
        """

        Args:
          path (str): The parent taxon (/ is root)
          page_number (int):  (Default value = 1)
          page_size (int):  (Default value = 5000)
          query (str): The query to limit results (Default *)
          document_family (Optional[DocumentFamily): Optionally the document family to limit results to

        Returns:

        """
        url = f"/api/stores/{self.ref.replace(':', '/')}/dataObjects"
        logger.debug(f"Downloading a specific table from {url}")

        # We need to go through and pull all the pages
        params = {"path": path, "page": page_number, "pageSize": page_size, "query": query}

        if document_family:
            params['documentFamilyId'] = document_family.id
            params['storeRef'] = document_family.store_ref

        data_objects_response = self.client.get(url, params=params)
        data_object_page = PageDataObject.parse_obj(data_objects_response.json())
        data_object_page.content = [DataObjectEndpoint.parse_obj(data_object) for data_object in
                                    data_object_page.content]
        return data_object_page

    def create_data_objects(self, data_objects: List[DataObject]) -> List[DataObjectEndpoint]:
        """

        Args:
          data_objects: A list of data objects that you want to create

        Returns:

        """
        url = f"/api/stores/{self.ref.replace(':', '/')}/dataObjects"
        logger.debug(f"Creating data objects in store {url}")

        create_response = requests.post(url, json=[data_object.dict(by_alias=True) for data_object in data_objects])
        return [DataObjectEndpoint.parse_obj(data_object) for data_object in create_response.json()]


class DocumentStoreEndpoint(StoreEndpoint):

    def delete_by_path(self, object_path: str):
        """
        Delete the content stored in the store at the given path

        Args:
          object_path: the path to the content (ie. mymodel.dat)
          object_path: str:
        """
        self.client.delete(
            f"/api/stores/{self.ref.replace(':', '/')}/fs",
            params={"path": object_path})

    def import_family(self, file_path: str):
        if Path(file_path).is_file():
            logger.info(f"Uploading {file_path}")
            with open(file_path, 'rb') as dfm_content:
                files = {"familyZip": dfm_content}
                content_object_response = self.client.post(
                    f"/api/stores/{self.ref.replace(':', '/')}/families",
                    params={'import': 'true'},
                    files=files)
                logger.info(f"Uploaded ({content_object_response.status_code})")
                return DocumentFamilyEndpoint.parse_obj(content_object_response.json()).set_client(self.client)
        else:
            raise Exception(f"{file_path} is not a file")

    def upload_file(self, file_path: str, object_path: Optional[str] = None, replace=False,
                    additional_metadata: Optional[dict] = None):
        if Path(file_path).is_file():
            logger.info(f"Uploading {file_path}")
            with open(file_path, 'rb') as path_content:
                return self.upload_bytes(path=object_path if object_path is not None else file_path,
                                         content=path_content,
                                         replace=replace, additional_metadata=additional_metadata)
        else:
            raise Exception(f"{file_path} is not a file")

    def upload_bytes(self, path: str, content, replace=False,
                     additional_metadata: Optional[dict] = None) -> DocumentFamilyEndpoint:
        """
        Put the content into the store at the given path

        Args:
          path: The path you wish to put the content at
          content: The content for that object
          replace: Replace the content if it exists
          additional_metadata: Additional metadata to store with the document (not it can't include 'path')

        Returns:
          the document family that was created
        """
        files = {"file": content}

        if additional_metadata is None:
            additional_metadata = {}

        if replace and self.client.exists(f"/api/stores/{self.ref.replace(':', '/')}/fs", params={"path": path}):
            self.client.delete(
                f"/api/stores/{self.ref.replace(':', '/')}/fs",
                params={"path": path})
            logger.info(f"Deleting {path}")

        content_object_response = self.client.post(
            f"/api/stores/{self.ref.replace(':', '/')}/fs",
            params={"path": path},
            data=additional_metadata,
            files=files)
        logger.info(f"Uploaded {path} ({content_object_response.status_code})")
        return DocumentFamilyEndpoint.parse_obj(content_object_response.json()).set_client(self.client)

    def get_bytes(self, object_path: str):
        """Get the bytes for the object at the given path, will return None if there is no object there

        Args:
          object_path: the object path
          object_path: str:

        Returns:
          the bytes or None is nothing is at the path

        """
        return self.client.get(
            f"/api/stores/{self.ref.replace(':', '/')}/fs",
            params={"path": object_path}).content

    def list_contents(self) -> List[str]:

        # TODO this needs to be cleaned up a bit
        params = {
            'page': 1,
            'pageSize': 1000,
            'query': '*'
        }
        get_response = self.client.get(f"api/stores/{self.ref.replace(':', '/')}/families",
                                       params=params)
        paths = []
        for fam_dict in get_response.json()['content']:
            paths.append(fam_dict['path'])
        return paths

    def download_document_families(self, output_dir: str):
        """Download all the document families in the store to the given directory"""

        for document_family in self.query(page_size=9999).content:
            export_bytes = document_family.export()
            with open(os.path.join(output_dir, document_family.id + ".dfm"), 'wb') as f:
                f.write(export_bytes)

    def get_metadata_class(self) -> Type[BaseModel]:
        return DocumentContentMetadata

    def get_family(self, document_family_id: str) -> DocumentFamilyEndpoint:
        logger.info(f"Getting document family id {document_family_id}")
        document_family_response = self.client.get(
            f"/api/stores/{self.ref.replace(':', '/')}/families/{document_family_id}")
        return DocumentFamilyEndpoint.parse_obj(document_family_response.json()).set_client(self.client)

    def query(self, query: str = "*", page: int = 1, page_size: int = 100, sort=None) -> PageDocumentFamilyEndpoint:
        params = {
            'page': page,
            'pageSize': page_size,
            'query': query
        }

        if sort is not None:
            params.sort = sort

        get_response = self.client.get(f"api/stores/{self.ref.replace(':', '/')}/families",
                                       params=params)

        return PageDocumentFamilyEndpoint.parse_obj(get_response.json()).set_client(self.client)

    def upload_document(self, path: str, document: "Document") -> DocumentFamilyEndpoint:
        logger.info(f"Putting document to path {path}")

        files = {"file": document.to_kddb()}
        data = {"path": path, "documentVersion": document.version, "document": True}
        document_family_response = self.client.post(
            f"/api/stores/{self.ref.replace(':', '/')}/fs",
            params={"path": path},
            files=files, data=data)

        return DocumentFamilyEndpoint.parse_obj(document_family_response.json()).set_client(self.client)

    def exists_by_path(self, path: str) -> bool:
        return self.client.exists(f"/api/stores/{self.ref.replace(':', '/')}/fs", params={"path": path})

    def get_by_path(self, path: str) -> DocumentFamilyEndpoint:
        get_response = self.client.get(f"api/stores/{self.ref.replace(':', '/')}/fs",
                                       params={"path": path, "meta": True})
        return DocumentFamilyEndpoint.parse_obj(get_response.json()).set_client(self.client)


class ModelStoreEndpoint(DocumentStoreEndpoint):
    IMPLEMENTATION_PREFIX = "model_implementation/"
    TRAINED_MODELS_PREFIX = "trained_models/"

    def get_metadata_class(self) -> Type[BaseModel]:
        return ModelContentMetadata

    def upload_trained_model(self, training_run_id: str, base_path: Optional[str] = None):
        results = []
        final_wildcard = "**/*" if base_path is None else f"{base_path}/**/*"
        num_hits = 0
        for path_hit in glob.glob(final_wildcard, recursive=True):
            relative_path = path_hit.replace(base_path + '/', '') if base_path else path_hit

            # We will put the implementation in one place

            relative_path = self.TRAINED_MODELS_PREFIX + training_run_id + '/' + relative_path
            if Path(path_hit).is_file():
                logger.info(f"Uploading model file {path_hit}")
                with open(path_hit, 'rb') as path_content:
                    self.upload_bytes(relative_path, path_content, replace=True)
                    num_hits += 1
        if num_hits > 0:
            results.append(f"{num_hits} files uploaded for {final_wildcard}")
        return results

    def download_trained_model(self, training_run_id: str, download_path: Optional[str] = ""):
        for path in self.list_contents():
            if path.startswith(self.TRAINED_MODELS_PREFIX + training_run_id):
                file_path = os.path.join(download_path, path.replace(self.TRAINED_MODELS_PREFIX, ''))
                logger.info(f"Downloading trained model file {file_path}")
                Path(os.path.dirname(file_path)).mkdir(parents=True, exist_ok=True)

                with open(file_path, 'wb') as output_file:
                    output_file.write(self.get_bytes(path))

    def download_implementation(self, download_path: Optional[str] = ""):
        for path in self.list_contents():
            if path.startswith(self.IMPLEMENTATION_PREFIX):
                logger.info(f"Downloading implementation file {path}")
                file_path = os.path.join(download_path, path.replace(self.IMPLEMENTATION_PREFIX, ''))
                logger.info(f"Downloading model file {file_path}")
                Path(os.path.dirname(file_path)).mkdir(parents=True, exist_ok=True)

                with open(file_path, 'wb') as output_file:
                    output_file.write(self.get_bytes(path))

    def upload_implementation(self, metadata):
        return self.upload_contents(metadata)

    def upload_contents(self, metadata):

        # First we are going to delete anything we have in the implementation
        for imp_file in self.list_contents():
            if imp_file.startswith(self.IMPLEMENTATION_PREFIX):
                self.delete_by_path(imp_file)

        results = []
        if metadata.contents:

            ignore_files = []
            if metadata.ignored_contents:
                for ignore_path in metadata.ignored_contents:
                    final_wildcard = os.path.join(metadata.base_dir, ignore_path) if metadata.base_dir else ignore_path
                    for path_hit in glob.glob(final_wildcard, recursive=True):
                        ignore_files.append(path_hit)

            for content_path in metadata.contents:
                final_wildcard = os.path.join(metadata.base_dir, content_path) if metadata.base_dir else content_path
                num_hits = 0

                for path_hit in glob.glob(final_wildcard, recursive=True):
                    if path_hit in ignore_files:
                        continue
                    relative_path = path_hit.replace(metadata.base_dir + '/', '') if metadata.base_dir else path_hit

                    # We will put the implementation in one place
                    relative_path = self.IMPLEMENTATION_PREFIX + relative_path
                    if Path(path_hit).is_file():
                        with open(path_hit, 'rb') as path_content:
                            results.append(f"Uploading model file {path_hit}")
                            self.upload_bytes(relative_path, path_content, replace=True)
                            num_hits += 1
                if num_hits > 0:
                    results.append(f"{num_hits} files uploaded for {final_wildcard}")
        return results

    def list_contents(self) -> List[str]:
        # TODO this needs to be cleaned up a bit
        params = {
            'page': 1,
            'pageSize': 1000,
            'query': '*'
        }
        get_response = self.client.get(f"api/stores/{self.ref.replace(':', '/')}/families",
                                       params=params)
        paths = []
        for fam_dict in get_response.json()['content']:
            paths.append(fam_dict['path'])
        return paths


class TaxonomiesEndpoint(ComponentEndpoint, ClientEndpoint, OrganizationOwned):

    def get_type(self) -> str:
        return "taxonomies"

    def get_page_class(self, object_dict=None) -> Type[BaseModel]:
        return PageTaxonomyEndpoint

    def get_instance_class(self, object_dict=None) -> Type[BaseModel]:
        return TaxonomyEndpoint


def process_response(response) -> requests.Response:
    if response.status_code == 401:
        raise Exception(f"Unauthorized ({response.text})")
    if response.status_code == 404:
        raise Exception(f"Not found ({response.text})")
    if response.status_code == 405:
        raise Exception("Method not allowed")
    if response.status_code == 500:
        raise Exception("Internal server error: \n" + response.text)
    if response.status_code == 400:
        if response.json() and response.json().get("errors"):
            messages = []
            for key, value in response.json()["errors"].items():
                messages.append(f"{key}: {value}")
            raise Exception(', '.join(messages))

        raise Exception("Bad request " + response.text)
    return response


#
#  The Kodexa Client is the way that brings everything together
#
#

OBJECT_TYPES = {
    "extensionPacks": {
        "name": "extension pack",
        "plural": "extension packs",
        "type": ExtensionPack
    },
    "pipelines": {
        "name": "pipeline",
        "plural": "pipelines",
        "type": Pipeline
    },
    "assistants": {
        "name": "assistant",
        "plural": "assistants",
        "type": AssistantDefinition
    },
    "actions": {
        "name": "action",
        "plural": "actions",
        "type": Action
    },
    "modelRuntimes": {
        "name": "modelRuntime",
        "plural": "modelRuntimes",
        "type": ModelRuntime
    },
    "credentials": {
        "name": "credential",
        "plural": "credentials",
        "type": Credential
    },
    "taxonomies": {
        "name": "taxonomy",
        "plural": "taxonomies",
        "type": TaxonomyEndpoint
    },
    "stores": {
        "name": "store",
        "plural": "stores"
    },
    "projects": {
        "name": "project",
        "plural": "projects",
        "type": ProjectEndpoint,
        "global": True
    },
    "executions": {
        "name": "execution",
        "plural": "executions",
        "type": Execution,
        "global": True,
        "sort": "startDate:desc"
    }
}


def resolve_object_type(obj_type):
    """Takes part of an object type (ie. pipeline) and then resolves the object type (pipelines)

    Args:
      obj_type: part of the object type

    Returns:
      The object type dict (if found)

    """
    hits = []
    keys = []

    if not isinstance(obj_type, str):
        obj_type = str(obj_type).lower()

    for target_type in OBJECT_TYPES.keys():
        if obj_type in target_type:
            hits.append(OBJECT_TYPES[target_type])
            keys.append(target_type)

    if len(hits) == 1:
        return keys[0], hits[0]

    if len(hits) == 0:
        raise Exception(f"Unable to find object type {obj_type}")

    raise Exception(f"Too many potential matches for object type ({','.join(keys)}")


class KodexaClient:

    def __init__(self, url=None, access_token=None):
        from kodexa import KodexaPlatform
        self.base_url = url if url is not None else KodexaPlatform.get_url()
        self.access_token = access_token if access_token is not None else KodexaPlatform.get_access_token()
        self.organizations = OrganizationsEndpoint(self)
        self.projects = ProjectsEndpoint(self)
        self.users = UsersEndpoint(self)
        self.memberships = MembershipsEndpoint(self)

    @staticmethod
    def login(url, email, password):
        from requests.auth import HTTPBasicAuth
        obj_response = requests.get(f"{url}/api/account/me/token",
                                    auth=HTTPBasicAuth(email, password),
                                    headers={"content-type": "application/json"})
        if obj_response.status_code == 200:
            return KodexaClient(url, obj_response.text)

        raise Exception(f"Check your URL and password [{obj_response.status_code}]")

    @property
    def me(self):
        return UserEndpoint.parse_obj(self.get("/api/account/me").json()).set_client(self)

    @property
    def platform(self) -> PlatformOverview:
        return PlatformOverview.parse_obj(self.get('/api').json())

    def reindex(self):
        self.post("/api/indices/_reindex")

    def __build_object(self, ref, object_type_metadata):
        url = f"/api/{object_type_metadata['plural']}/{ref.replace(':', '/')}"
        response = self.get(url)

        # We need to merge the use of the object type metadata
        # and the deserialize method better

        if 'type' not in object_type_metadata:
            return self.deserialize(response.json())
        instance = object_type_metadata['type'](**response.json())
        if isinstance(instance, ClientEndpoint):
            instance.set_client(self)

        return instance

    def get_object_by_ref(self, object_type: str, ref: str) -> BaseModel:
        return self.__build_object(ref, resolve_object_type(object_type)[1])

    def get_platform(self):
        return PlatformOverview.parse_obj(self.get(f"{self.base_url}/api").json())

    def exists(self, url, params=None) -> bool:
        response = requests.get(self.get_url(url), params=params, headers={"x-access-token": self.access_token,
                                                                           "content-type": "application/json"})
        if response.status_code == 200 or response.status_code == 404:
            return response.status_code == 200
        process_response(response)

    def get(self, url, params=None) -> requests.Response:
        response = requests.get(self.get_url(url), params=params, headers={"x-access-token": self.access_token,
                                                                           "content-type": "application/json"})
        return process_response(response)

    def post(self, url, body=None, data=None, files=None, params=None) -> requests.Response:
        headers = {"x-access-token": self.access_token}
        if files is None:
            headers["content-type"] = "application/json"
        response = requests.post(self.get_url(url), json=body, data=data, files=files, params=params,
                                 headers=headers)
        return process_response(response)

    def put(self, url, body=None, data=None, files=None, params=None) -> requests.Response:
        headers = {"x-access-token": self.access_token}
        if files is None:
            headers["content-type"] = "application/json"
        else:
            headers["content-type"] = "multipart/form-data"
        response = requests.put(self.get_url(url), json=body, data=data, files=files, params=params,
                                headers=headers)
        return process_response(response)

    def delete(self, url, params=None) -> requests.Response:
        response = requests.delete(self.get_url(url), params=params, headers={"x-access-token": self.access_token})
        return process_response(response)

    def get_url(self, url):
        if url.startswith("/"):
            return self.base_url + url

<<<<<<< HEAD
        return self.base_url + "/" + url

    def deserialize(self, component_dict: dict, component_type: Optional[str] = None) -> ComponentInstanceEndpoint:
        if "type" in component_dict or component_type is not None:
            component_type = component_type if component_type is not None else component_dict["type"]
=======
    def export_project(self, project: ProjectEndpoint, export_path: str):

        # We will create a directory for the project in the export path and then export the project
        # components and metadata to that directory

        # First export the project metadata

        project_export_dir = os.path.join(export_path, project.name)
        Path(project_export_dir).mkdir(parents=True, exist_ok=False)

        project_metadata_file = os.path.join(project_export_dir, "project_metadata.json")
        with open(project_metadata_file, "w") as f:
            f.write(json.dumps(project.to_dict(), indent=4))

        for assistant in project.assistants.list():
            assistant_file = os.path.join(project_export_dir, f"assistant-{assistant.id}.json")
            with open(assistant_file, "w") as f:
                f.write(json.dumps(assistant.to_dict(), indent=4))

        for data_store in project.data_stores.list():
            data_store_file = os.path.join(project_export_dir,
                                           f"data-store-{data_store.slug}-{data_store.version}.json")
            with open(data_store_file, "w") as f:
                f.write(json.dumps(data_store.to_dict(), indent=4))

        for document_store in project.document_stores.list():
            document_store_file = os.path.join(project_export_dir,
                                               f"document-store-{document_store.slug}-{document_store.version}.json")
            with open(document_store_file, "w") as f:
                f.write(json.dumps(document_store.to_dict(), indent=4))

            store_folder = os.path.join(project_export_dir,
                                        f"document-store-{document_store.slug}-{document_store.version}")
            Path(store_folder).mkdir(parents=True, exist_ok=False)
            document_store.download_document_families(store_folder)

        for model_store in project.model_stores.list():
            model_store_file = os.path.join(project_export_dir,
                                            f"model-store-{model_store.slug}-{model_store.version}.json")
            with open(model_store_file, "w") as f:
                f.write(json.dumps(model_store.to_dict(), indent=4))

            store_folder = os.path.join(project_export_dir,
                                        f"document-store-{model_store.slug}-{model_store.version}")
            Path(store_folder).mkdir(parents=True, exist_ok=False)
            model_store.download_document_families(store_folder)

        for taxonomy in project.taxonomies.list():
            taxonomy_file = os.path.join(project_export_dir,
                                         f"taxonomy-{taxonomy.slug}-{taxonomy.version}.json")
            with open(taxonomy_file, "w") as f:
                f.write(json.dumps(taxonomy.to_dict(), indent=4))

    def import_project(self, organization: OrganizationEndpoint, import_path: str):
        # The import path is the directory containing the export (or a zip file containing the export)

        project_metadata_file = os.path.join(import_path, "project_metadata.json")
        with open(project_metadata_file, "r") as f:
            project = Project.parse_obj(json.load(f))
            project.id = None
            project.uuid = None
            project.workflow = None
            project.organization = organization.detach()
            project.project_template_ref = None
            new_project = organization.projects.create(project, None)

        stores = []
        taxonomies = []

        import glob

        for assistant_file in glob.glob(os.path.join(import_path, "assistant-*.json")):
            with open(assistant_file, "r") as f:
                assistant: AssistantEndpoint = AssistantEndpoint.parse_obj(json.load(f))

                assistant.assistant_definition_ref = assistant.definition.ref.split(':')[0]
                new_project.assistants.create(assistant)

        for document_store_file in glob.glob(os.path.join(import_path, "document-store-*.json")):
            with open(document_store_file, "r") as f:
                document_store = DocumentStoreEndpoint.parse_obj(json.load(f)).set_client(self)
                document_store.org_slug = None
                document_store.ref = None
                document_store = organization.stores.create(document_store)
                stores.append(document_store)

                for doc_fam in glob.glob(os.path.join(import_path, document_store_file.replace('.json', '/*.dfm'))):
                    document_store.import_family(doc_fam)

        for data_store_file in glob.glob(os.path.join(import_path, "data-store-*.json")):
            with open(data_store_file, "r") as f:
                data_store = DataStoreEndpoint.parse_obj(json.load(f)).set_client(self)
                data_store.org_slug = None
                data_store.ref = None
                data_store = organization.stores.create(data_store)
                stores.append(data_store)

        for model_store_file in glob.glob(os.path.join(import_path, "model-store-*.json")):
            with open(model_store_file, "r") as f:
                model_store = ModelStoreEndpoint.parse_obj(json.load(f)).set_client(self)
                model_store.org_slug = None
                model_store.ref = None
                model_store = organization.stores.create(model_store)
                stores.append(model_store)

                for doc_fam in glob.glob(os.path.join(import_path, model_store_file.replace('.json', '/*.dfm'))):
                    model_store.import_family(doc_fam)

        for taxonomy_file in glob.glob(os.path.join(import_path, "taxonomy-*.json")):
            with open(taxonomy_file, "r") as f:
                taxonomy = TaxonomyEndpoint.parse_obj(json.load(f))
                taxonomy.org_slug = None
                taxonomy.ref = None
                taxonomies.append(organization.taxonomies.create(taxonomy))

        import time
        time.sleep(4)

        new_project.update_resources(stores=stores, taxonomies=taxonomies)

    def deserialize(self, component_dict: dict, type: Optional[str] = None) -> ComponentInstanceEndpoint:
        if "type" in component_dict or type is not None:
            component_type = type if type is not None else component_dict["type"]
>>>>>>> a637a31b
            if component_type == 'store':
                if "storeType" in component_dict:
                    store_type = component_dict["storeType"]
                    if store_type.lower() == "document":
                        document_store = DocumentStoreEndpoint.parse_obj(component_dict)
                        document_store.set_client(self)

                        # We need special handling of the metadata
                        if "metadata" in component_dict and component_dict["metadata"] is not None:
                            document_store.metadata = DocumentContentMetadata.parse_obj(
                                component_dict["metadata"])

                        return document_store
                    if store_type.lower() == "model":
                        model_store = ModelStoreEndpoint.parse_obj(component_dict)
                        model_store.set_client(self)

                        # We need special handling of the metadata
                        if "metadata" in component_dict and component_dict["metadata"] is not None:
                            model_store.metadata = ModelContentMetadata.parse_obj(
                                component_dict["metadata"])

                        return model_store
                    if store_type.lower() == "data" or store_type.lower() == "table":
                        return DataStoreEndpoint.parse_obj(component_dict).set_client(self)

                    raise Exception("Unknown store type: " + store_type)

                raise Exception("A store must have a storeType")
            known_components = {
                "taxonomy": TaxonomyEndpoint,
                "pipeline": PipelineEndpoint,
                "action": ActionEndpoint,
                "credential": CredentialEndpoint,
                "projectTemplate": ProjectTemplateEndpoint,
                "modelRuntime": ModelRuntimeEndpoint,
                "extensionPack": ExtensionPackEndpoint,
                "user": UserEndpoint,
                "project": ProjectEndpoint,
                "membership": MembershipEndpoint,
                "documentFamily": DocumentFamilyEndpoint,
                "organization": OrganizationEndpoint
            }

            if component_type in known_components:
                return known_components[component_type].parse_obj(component_dict).set_client(self)
<<<<<<< HEAD
            raise Exception("Unknown component type: " + component_type)

        raise Exception(f"Type not found in the dictionary, unable to deserialize ({component_dict})")
=======
            else:
                raise Exception("Unknown component type: " + component_type)
        else:
            raise Exception(f"Type not found in the dictionary, unable to deserialize ({component_dict})")

    def get_project(self, project_id) -> ProjectEndpoint:
        project = self.get(f"/api/projects/{project_id}")
        return ProjectEndpoint.parse_obj(project.json()).set_client(self)
>>>>>>> a637a31b
<|MERGE_RESOLUTION|>--- conflicted
+++ resolved
@@ -27,8 +27,8 @@
     PlatformOverview, DocumentFamily, DocumentContentMetadata, ModelContentMetadata, ExtensionPack, Pipeline, \
     AssistantDefinition, Action, ModelRuntime, Credential, Execution, PageAssistantDefinition, PageCredential, \
     PageProjectTemplate, PageUser, User, FeatureSet, ContentObject, Taxon, SlugBasedMetadata, DataObject, \
-    PageDataObject, Assistant, ProjectTemplate, PageExtensionPack, DeploymentOptions, PageMembership, Membership, \
-    PageDocumentFamily, ProjectResourcesUpdate
+    PageDataObject, Assistant, ProjectTemplate, PageExtensionPack, DeploymentOptions, PageMembership, Membership, Label, \
+    PageDocumentFamily
 
 logger = logging.getLogger()
 
@@ -343,9 +343,6 @@
         url = f"/api/{component.get_type()}/{self.slug}"
         response = self.client.post(url, body=component.to_dict())
         return self.client.deserialize(response.json())
-
-    def suspend(self):
-        self.client.put(f"/api/organizations/{self.id}/suspend")
 
     @property
     def model_runtimes(self) -> "ModelRuntimesEndpoint":
@@ -1623,14 +1620,9 @@
     def get_url(self, url):
         if url.startswith("/"):
             return self.base_url + url
-
-<<<<<<< HEAD
-        return self.base_url + "/" + url
-
-    def deserialize(self, component_dict: dict, component_type: Optional[str] = None) -> ComponentInstanceEndpoint:
-        if "type" in component_dict or component_type is not None:
-            component_type = component_type if component_type is not None else component_dict["type"]
-=======
+        else:
+            return self.base_url + "/" + url
+
     def export_project(self, project: ProjectEndpoint, export_path: str):
 
         # We will create a directory for the project in the export path and then export the project
@@ -1754,7 +1746,6 @@
     def deserialize(self, component_dict: dict, type: Optional[str] = None) -> ComponentInstanceEndpoint:
         if "type" in component_dict or type is not None:
             component_type = type if type is not None else component_dict["type"]
->>>>>>> a637a31b
             if component_type == 'store':
                 if "storeType" in component_dict:
                     store_type = component_dict["storeType"]
@@ -1768,7 +1759,7 @@
                                 component_dict["metadata"])
 
                         return document_store
-                    if store_type.lower() == "model":
+                    elif store_type.lower() == "model":
                         model_store = ModelStoreEndpoint.parse_obj(component_dict)
                         model_store.set_client(self)
 
@@ -1801,17 +1792,10 @@
 
             if component_type in known_components:
                 return known_components[component_type].parse_obj(component_dict).set_client(self)
-<<<<<<< HEAD
             raise Exception("Unknown component type: " + component_type)
 
         raise Exception(f"Type not found in the dictionary, unable to deserialize ({component_dict})")
-=======
-            else:
-                raise Exception("Unknown component type: " + component_type)
-        else:
-            raise Exception(f"Type not found in the dictionary, unable to deserialize ({component_dict})")
 
     def get_project(self, project_id) -> ProjectEndpoint:
         project = self.get(f"/api/projects/{project_id}")
-        return ProjectEndpoint.parse_obj(project.json()).set_client(self)
->>>>>>> a637a31b
+        return ProjectEndpoint.parse_obj(project.json()).set_client(self)