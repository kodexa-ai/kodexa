"""
The core model provides definitions for all the base objects in the Kodexa Content Model
"""
import abc
import dataclasses
import inspect
import json
import os
import re
import uuid
from enum import Enum
from typing import Any, List, Optional

import msgpack
from addict import Dict

from kodexa.mixins import registry
from kodexa.model.objects import ModelContentMetadata, ContentObject, DocumentTransition, Store, DocumentFamily


class Ref:

    def __init__(self, ref: str):
        self.ref: str = ref
        first_part = ref
        self.version: Optional[str] = None
        self.resource: Optional[str] = None
        self.slug: str = ""
        self.org_slug: str = ""

        if ':' in ref:
            (first_part, self.version) = ref.split(":")

            if '/' in self.version:
                (self.version, self.resource) = self.version.split('/')

        (self.org_slug, self.slug) = first_part.split("/")

        self.object_ref = f"{self.org_slug}/{self.slug}:{self.version}" if self.version else f"{self.org_slug}/{self.slug}"


class DocumentMetadata(Dict):
    """A flexible dict based approach to capturing metadata for the document"""

    def __init__(self, *args, **kwargs):
        super().__init__(*args, **kwargs)


class Tag(Dict):
    """A tag represents the metadata for a label that is applies as a feature on a content node"""

    def __init__(self, start: Optional[int] = None, end: Optional[int] = None, value: Optional[str] = None,
                 uuid: Optional[str] = None, data: Any = None, *args, confidence: Optional[float] = None,
                 index: Optional[int] = None, bbox: Optional[List[int]] = None, **kwargs):
        super().__init__(*args, **kwargs)
        self.start: Optional[int] = start
        """The start position (zero indexed) of the content within the node, if None then label is applied to the whole node"""
        self.end: Optional[int] = end
        """The end position (zero indexed) of the content within the node, if None then label is applied to the whole node"""
        self.value: Optional[str] = value
        """A string representing the value that was labelled in the node"""
        self.data: Optional[Any] = data
        """Any data object (JSON serializable) that you wish to associate with the label"""
        self.uuid: Optional[str] = uuid
        """The UUID for this tag instance, this allows tags that are on different content nodes to be related through the same UUID"""
        self.confidence: Optional[float] = confidence
        """The confidence of the tag in a range of 0-1"""
        self.index: Optional[int] = index
        """The tag index, this is used to allow us to order tags, and understand the ordering of parent child tag relationships"""
        self.bbox: Optional[List[int]] = bbox
        """The optional bounding box that can be used if the label is spatial (based on the node as the container)"""


class FindDirection(Enum):
    """ """
    CHILDREN = 1
    PARENT = 2


class Traverse(Enum):
    """ """
    SIBLING = 1
    CHILDREN = 2
    PARENT = 3
    ALL = 4


class ContentNode(object):
    """A Content Node identifies a section of the document containing logical
    grouping of information.

    The node will have content and can include any number of features.

    You should always create a node using the Document's create_node method to
    ensure that the correct mixins are applied.

    >>> new_page = document.create_node(node_type='page')
    <kodexa.model.model.ContentNode object at 0x7f80605e53c8>
    >>> current_content_node.add_child(new_page)

    >>> new_page = document.create_node(node_type='page', content='This is page 1')
    <kodexa.model.model.ContentNode object at 0x7f80605e53c8>
    >>> current_content_node.add_child(new_page)

    """

    def __init__(self, document, node_type: str, content: Optional[str] = None,
                 content_parts: Optional[List[Any]] = None, parent=None, index: Optional[int] = None,
                 virtual: bool = False):
        self.node_type: str = node_type
        """The node type (ie. line, page, cell etc)"""
        self.document: Document = document
        """The document that the node belongs to"""
        self._content_parts: Optional[List[Any]] = content_parts
        """The children of the content node"""
        self.index: Optional[int] = index
        """The index of the content node"""
        self.uuid: Optional[int] = None
        """The ID of the content node"""
        self.virtual: bool = virtual
        """Is the node virtual (ie. it doesn't actually exist in the document)"""

        self._parent_uuid = parent.uuid if parent else None

        if content is not None and len(self.get_content_parts()) == 0:
            self.set_content_parts([content])

    def get_content_parts(self):
        return self.document.get_persistence().get_content_parts(self)

    def set_content_parts(self, content_parts):
        self.document.get_persistence().update_content_parts(self, content_parts)

    @property
    def content(self):

        if len(self.get_content_parts()) == 0:
            return None

        s = ""
        for part in self.get_content_parts():
            if isinstance(part, str):
                if s != "":
                    s += " "
                s += part

        return s

    @content.setter
    def content(self, new_content):
        if len(self.get_content_parts()) == 0:
            self.set_content_parts([new_content])
        else:
            # We need to remove all the strings and add this one
            # back at the front
            parts = self.get_content_parts()
            filtered_parts = list(filter(lambda part: isinstance(part, int), parts))
            if new_content is not None and new_content != "":
                filtered_parts.insert(0, new_content)
            self.set_content_parts(filtered_parts)

    def __eq__(self, other):
        return other is not None and self.uuid == other.uuid and (self.uuid is not None and other.uuid is not None)

    def get_parent(self):
        return self.document.get_persistence().get_parent(self)

    def __str__(self):
        return f"ContentNode {self.uuid} [node_type:{self.node_type}] ({len(self.get_features())} features, {len(self.get_children())} children) [" + str(
            self.content) + "]"

    def to_json(self):
        """Create a JSON string representation of this ContentNode.

        Args:

        Returns:
          str: The JSON formatted string representation of this ContentNode.

        >>> node.to_json()
        """
        return json.dumps(self.to_dict())

    def to_dict(self):
        """Create a dictionary representing this ContentNode's structure and content.

        Args:

        Returns:
          dict: The properties of this ContentNode and all of its children structured as a dictionary.

        >>> node.to_dict()
        """
        new_dict = {'node_type': self.node_type, 'content': self.content, 'content_parts': self.get_content_parts(),
                    'features': [],
                    'index': self.index, 'children': [], 'uuid': self.uuid}
        for feature in self.get_features():
            new_dict['features'].append(feature.to_dict())

        for child in self.get_children():
            new_dict['children'].append(child.to_dict())
        return new_dict

    @staticmethod
    def from_dict(document, content_node_dict: Dict, parent=None):
        """Build a new ContentNode from a dictionary represention.

        Args:
          document (Document): The Kodexa document from which the new ContentNode will be created (not added).
          content_node_dict (Dict): The dictionary-structured representation of a ContentNode.  This value will be unpacked into a ContentNode.
          parent (Optional[ContentNode]): Optionally the parent content node
        Returns:
          ContentNode: A ContentNode containing the unpacked values from the content_node_dict parameter.

        >>> ContentNode.from_dict(document, content_node_dict)
        """

        node_type = content_node_dict['type'] if document.version == Document.PREVIOUS_VERSION else content_node_dict[
            'node_type']

        new_content_node = document.create_node(node_type=node_type, content=content_node_dict[
            'content'] if 'content' in content_node_dict else None, index=content_node_dict['index'], parent=parent)

        if 'content_parts' in content_node_dict and len(content_node_dict['content_parts']) > 0:
            new_content_node.set_content_parts(content_node_dict['content_parts'])

        for dict_feature in content_node_dict['features']:

            feature_type = dict_feature['name'].split(':')[0]
            if feature_type == 'tag':
                new_content_node.add_feature(feature_type,
                                             dict_feature['name'].split(':')[1],
                                             dict_feature['value'], dict_feature['single'], True)
            else:
                new_content_node.add_feature(feature_type,
                                             dict_feature['name'].split(':')[1],
                                             dict_feature['value'], dict_feature['single'], True)

        for dict_child in content_node_dict['children']:
            ContentNode.from_dict(document, dict_child, new_content_node)

        return new_content_node

    def add_child_content(self, node_type: str, content: str, index: Optional[int] = None) -> 'ContentNode':
        """Convenience method to allow you to quick add a child node with a type and content

        Args:
          node_type: the node type
          content: the content
          index: the index (optional) (Default value = None)

        Returns:
          the new ContentNode

        """
        new_node = self.document.create_node(node_type=node_type, parent=self, content=content)
        self.add_child(new_node, index)
        return new_node

    def add_child(self, child, index: Optional[int] = None):
        """Add a ContentNode as a child of this ContentNode

        Args:
          child (ContentNode): The node that will be added as a child of this node
          index (Optional[int]): The index at which this child node should be added; defaults to None.  If None, index is set as the count of child node elements.

        Returns:

        >>> new_page = document.create_node(node_type='page')
            <kodexa.model.model.ContentNode object at 0x7f80605e53c8>
            >>> current_content_node.add_child(new_page)
        """
        if index is None:
            if len(self.get_children()) > 0:
                child.index = self.get_children()[-1].index + 1
            else:
                child.index = 0
        else:
            child.index = index

        self.document.get_persistence().add_content_node(child, self)

    def remove_child(self, content_node):
        try:
            child_idx = self.get_children().index(content_node)
            child = self.get_children()[child_idx]
            self.document.get_persistence().remove_content_node(child)
        except ValueError as e:
            import better_exceptions
            import sys
            et, ev, tb = sys.exc_info()
            print("\n".join(
                better_exceptions.format_exception(*sys.exc_info())))

    def get_children(self):
        """Returns a list of the children of this node.

        Returns:
          list[ContentNode]: The list of child nodes for this ContentNode.

        >>> node.get_children()
        """
        return self.document.get_persistence().get_children(self)

    def set_feature(self, feature_type, name, value):
        """Sets a feature for this ContentNode, replacing the value if a feature by this type and name already exists.

        Args:
          feature_type (str): The type of feature to be added to the node.
          name (str): The name of the feature.
          value (Any): The value of the feature.

        Returns:
          ContentFeature: The feature that was added to this ContentNode

        >>> new_page = document.create_node(node_type='page')
           <kodexa.model.model.ContentNode object at 0x7f80605e53c8>
           >>> new_page.add_feature('pagination','pageNum',1)
        """
        self.remove_feature(feature_type, name)
        return self.add_feature(feature_type, name, value)

    def add_feature(self, feature_type, name, value, single=True, serialized=False):
        """
        Add a new feature to this ContentNode.

        Note: if a feature for this feature_type/name already exists, the new value will be added to the existing feature;
        therefore the feature value might become a list.

        Args:
          feature_type (str): The type of feature to be added to the node.
          name (str): The name of the feature.
          value (Any): The value of the feature.
          single (boolean): Indicates that the value is singular, rather than a collection (ex: str vs list); defaults to True.
          serialized (boolean): Indicates that the value is/is not already serialized; defaults to False.

        Returns:
          ContentFeature: The feature that was added to this ContentNode.

        >>> new_page = document.create_node(node_type='page')
           <kodexa.model.model.ContentNode object at 0x7f80605e53c8>
           >>> new_page.add_feature('pagination','pageNum',1)
        """
        if self.has_feature(feature_type, name):
            feature = self.get_feature(feature_type, name)
            feature.single = False  # always setting to false if we already have a feature of this type/name
            feature.value.append(value)
            self.document.get_persistence().remove_feature(self, feature_type, name)
            self.document.get_persistence().add_feature(self, feature)
            return feature
        else:
            # Make sure that we treat the value as list all the time
            new_feature = ContentFeature(feature_type, name,
                                         [value] if single and not serialized else value, single=single)
            self.document.get_persistence().add_feature(self, new_feature)
            return new_feature

    def delete_children(self, nodes: Optional[List] = None,
                        exclude_nodes: Optional[List] = None):
        """Delete the children of this node, you can either supply a list of the nodes to delete
           or the nodes to exclude from the delete, if neither are supplied then we delete all the children.

           Note there is precedence in place, if you have provided a list of nodes to delete then the nodes
           to exclude is ignored.

        Args:
          nodes: Optional[List[ContentNode]] a list of content nodes that are children to delete
          exclude_nodes: Optional[List[ContentNode]] a list of content node that are children not to delete
          nodes: Optional[List]:  (Default value = None)
          exclude_nodes: Optional[List]:  (Default value = None)
        """
        children_to_delete = []

        for child_node in self.get_children():
            if nodes is not None:
                for node_to_delete in nodes:
                    if node_to_delete.uuid == child_node.uuid:
                        children_to_delete.append(child_node)
            elif exclude_nodes is not None:
                if len(exclude_nodes) == 0:
                    children_to_delete.append(child_node)
                else:
                    for nodes_to_exclude in exclude_nodes:
                        if nodes_to_exclude.uuid != child_node.uuid:
                            children_to_delete.append(child_node)
            else:
                children_to_delete.append(child_node)

        for child_to_delete in children_to_delete:
            if child_to_delete in self.get_children():
                self.document.get_persistence().remove_content_node(child_to_delete)

    def get_feature(self, feature_type, name):
        """Gets the value for the given feature.

        Args:
          feature_type (str): The type of the feature.
          name (str): The name of the feature.

        Returns:
          ContentFeature or None: The feature with the specified type & name.  If no feature is found, None is returned.
          Note that if there are more than one instance of the feature you will only get the first one

        >>> new_page.get_feature('pagination','pageNum')
           1
        """
        hits = [i for i in self.get_features() if i.feature_type == feature_type and i.name == name]
        if len(hits) > 0:
            return hits[0]
        else:
            return None

    def get_features_of_type(self, feature_type):
        """Get all features of a specific type.

        Args:
          feature_type (str): The type of the feature.

        Returns:
          list[ContentFeature]: A list of feature with the specified type.  If no features are found, an empty list is returned.

        >>> new_page.get_features_of_type('my_type')
           []
        """
        return [i for i in self.get_features() if i.feature_type == feature_type]

    def has_feature(self, feature_type: str, name: str):
        """Determines if a feature with the given feature and name exists on this content node.

        Args:
          feature_type (str): The type of the feature.
          name (str): The name of the feature.

        Returns:
          bool: True if the feature is present; else, False.

        >>> new_page.has_feature('pagination','pageNum')
           True
        """
        return len([i for i in self.get_features() if i.feature_type == feature_type and i.name == name]) > 0

    def get_features(self):
        """Get all features on this ContentNode.

        Returns:
          list[ContentFeature]: A list of the features on this ContentNode.

        """
        return self.document.get_persistence().get_features(self)

    def remove_feature(self, feature_type: str, name: str, include_children: bool = False):
        """Removes the feature with the given name and type from this node.

        Args:
          feature_type (str): The type of the feature.
          name (str): The name of the feature.
          include_children (bool): also remove the feature from nodes children

        >>> new_page.remove_feature('pagination','pageNum')
        """
        self.document.get_persistence().remove_feature(self, feature_type, name)

        if include_children:
            for child in self.get_children():
                child.remove_feature(feature_type, name, include_children)

    def get_feature_value(self, feature_type: str, name: str) -> Optional[Any]:
        """Get the value for a feature with the given name and type on this ContentNode.

        Args:
          feature_type (str): The type of the feature.
          name (str): The name of the feature.

        Returns:
          Any or None: The value of the feature if it exists on this ContentNode otherwise, None, note this
          only returns the first value (check single to determine if there are multiple)

        >>> new_page.get_feature_value('pagination','pageNum')
           1
        """
        feature = self.get_feature(feature_type, name)

        # Need to make sure we handle the idea of a single value for a feature
        return None if feature is None else feature.value[0]

    def get_feature_values(self, feature_type: str, name: str) -> Optional[List[Any]]:
        """Get the value for a feature with the given name and type on this ContentNode.

        Args:
          feature_type (str): The type of the feature.
          name (str): The name of the feature.

        Returns:
          The list of feature values or None if there is no feature

        >>> new_page.get_feature_value('pagination','pageNum')
           1
        """
        feature = self.get_feature(feature_type, name)

        # Simply return all the feature values
        return None if feature is None else feature.value

    def get_content(self):
        """Get the content of this node.

        Args:

        Returns:
          str: The content of this ContentNode.

        >>> new_page.get_content()
           "This is page one"
        """
        return self.content

    def get_node_type(self):
        """Get the type of this node.

        Args:

        Returns:
          str: The type of this ContentNode.

        >>> new_page.get_content()
           "page"
        """
        return self.node_type

    def select_first(self, selector, variables=None):
        """Select and return the first child of this node that match the selector value.

        Args:
          selector (str): The selector (ie. //*)
          variables (dict, optional): A dictionary of variable name/value to use in substituion; defaults to None.  Dictionary keys should match a variable specified in the selector.

        Returns:
          Optional[ContentNode]: The first matching node or none

        >>> document.get_root().select_first('.')
           ContentNode

        >>> document.get_root().select_first('//*[hasTag($tagName)]', {"tagName": "div"})
           ContentNode
        """
        result = self.select(selector, variables)
        return result[0] if len(result) > 0 else None

    def select(self, selector, variables=None):
        """Select and return the child nodes of this node that match the selector value.

        Args:
          selector (str): The selector (ie. //*)
          variables (dict, optional): A dictionary of variable name/value to use in substituion; defaults to None.  Dictionary keys should match a variable specified in the selector.

        Returns:
          list[ContentNode]: A list of the matching content nodes.  If no matches are found, the list will be empty.

        >>> document.get_root().select('.')
           [ContentNode]

        >>> document.get_root().select('//*[hasTag($tagName)]', {"tagName": "div"})
           [ContentNode]
        """
        if variables is None:
            variables = {}
        from kodexa.selectors import parse
        from kodexa.selectors.ast import SelectorContext
        context = SelectorContext(self.document)
        parsed_selector = parse(selector)
        self.document.get_persistence().flush_cache()
        return parsed_selector.resolve(self, variables, context)

    def get_all_content(self, separator=" ", strip=True):
        """Get this node's content, concatenated with all of its children's content.

        Args:
          separator(str, optional): The separator to use in joining content together; defaults to " ".
          strip(boolean, optional): Strip the result

        Returns:
          str: The complete content for this node concatenated with the content of all child nodes.

        >>> document.content_node.get_all_content()

            "This string is made up of multiple nodes"
        """
        s = ""
        children = self.get_content_parts()
        for part in children:
            if isinstance(part, str):
                if s != "":
                    s += separator
                s += part
            if isinstance(part, int):
                if s != "":
                    s += separator
                s += \
                    [child.get_all_content(separator, strip=strip) for child in self.get_children() if
                     child.index == part][
                        0]

        # We need to determine if we have missing children and add them to the end
        for child in self.get_children():
            if child.index not in self.get_content_parts():
                if s != "":
                    s += separator
                s += child.get_all_content(separator, strip=strip)

        return s.strip() if strip else s

    def adopt_children(self, nodes_to_adopt, replace=False):
        """This will take a list of content nodes and adopt them under this node, ensuring they are re-parented.

        Args:
          children (List[ContentNode]): A list of ContentNodes that will be added to the end of this node's children collection
          replace (bool): If True, will remove all current children and replace them with the new list; defaults to True

        >>> # select all nodes of type 'line', then the root node 'adopts' them
            >>> # and replaces all it's existing children with these 'line' nodes.
            >>> document.get_root().adopt_children(document.select('//line'), replace=True)
        """
        child_idx_base = 0

        # We need to copy this since we might well mutate
        # it as we adopt
        children = nodes_to_adopt.copy()
        for existing_child in self.get_children():
            if existing_child not in children:
                existing_child.index = child_idx_base
                self.document.get_persistence().update_node(existing_child)
            else:
                existing_child.index = children.index(existing_child)
                existing_child._parent_uuid = self.uuid
                self.document.get_persistence().update_node(existing_child)
            child_idx_base += 1

        # Copy to avoid mutation
        for new_child in children.copy():
            if new_child not in self.get_children():
                self.add_child(new_child, children.index(new_child))
                child_idx_base += 1

        if replace:
            # Copy to avoid mutation
            for child in self.get_children().copy():
                if child not in children:
                    self.remove_child(child)

    def remove_tag(self, tag_name):
        """Remove a tag from this content node.

        Args:
          str: tag_name: The name of the tag that should be removed.
          tag_name:

        Returns:

        >>> document.get_root().remove_tag('foo')
        """
        self.remove_feature('tag', tag_name)

    def set_statistics(self, statistics):
        """Set the spatial statistics for this node

        Args:
          statistics: the statistics object

        Returns:

        >>> document.select.('//page')[0].set_statistics(NodeStatistics())
        """
        self.add_feature("spatial", "statistics", statistics)

    def get_statistics(self):
        """Get the spatial statistics for this node


        :return: the statistics object (or None if not set)

        Args:

        Returns:

        >>> document.select.('//page')[0].get_statistics()
            <kodexa.spatial.NodeStatistics object at 0x7f80605e53c8>
        """
        return self.get_feature_value("spatial", "statistics")

    def set_bbox(self, bbox):
        """Set the bounding box for the node, this is structured as:

        [x1,y1,x2,y2]

        Args:
          bbox: the bounding box array


        >>> document.select.('//page')[0].set_bbox([10,20,50,100])
        """
        self.set_feature("spatial", "bbox", bbox)

    def get_bbox(self):
        """Get the bounding box for the node, this is structured as:

        [x1,y1,x2,y2]


        :return: the bounding box array

        >>> document.select.('//page')[0].get_bbox()
            [10,20,50,100]
        """
        return self.get_feature_value("spatial", "bbox")

    def set_bbox_from_children(self):
        """Set the bounding box for this node based on its children"""

        x_min = None
        x_max = None
        y_min = None
        y_max = None

        for child in self.get_children():
            child_bbox = child.get_bbox()
            if child_bbox:
                if not x_min or x_min > child_bbox[0]:
                    x_min = child_bbox[0]
                if not x_max or x_max < child_bbox[2]:
                    x_max = child_bbox[2]
                if not y_min or y_min > child_bbox[1]:
                    y_min = child_bbox[1]
                if not y_max or y_max < child_bbox[3]:
                    y_max = child_bbox[3]

        if x_min:
            self.set_bbox([x_min, y_min, x_max, y_max])

    def set_rotate(self, rotate):
        """Set the rotate of the node

        Args:
          rotate: the rotation of the node

        Returns:

        >>> document.select.('//page')[0].set_rotate(90)
        """
        self.add_feature("spatial", "rotate", rotate)

    def get_rotate(self):
        """Get the rotate of the node


        :return: the rotation of the node

        Args:

        Returns:

        >>> document.select.('//page')[0].get_rotate()
            90
        """
        return self.get_feature_value("spatial", "rotate")

    def get_x(self):
        """Get the X position of the node


        :return: the X position of the node

        Args:

        Returns:

        >>> document.select.('//page')[0].get_x()
            10
        """
        self_bbox = self.get_bbox()
        if self_bbox:
            return self_bbox[0]
        else:
            return None

    def get_y(self):
        """Get the Y position of the node


        :return: the Y position of the node

        Args:

        Returns:

        >>> document.select.('//page')[0].get_y()
            90
        """
        self_bbox = self.get_bbox()
        if self_bbox:
            return self_bbox[1]
        else:
            return None

    def get_width(self):
        """Get the width of the node


        :return: the width of the node

        Args:

        Returns:

        >>> document.select.('//page')[0].get_width()
            70
        """
        self_bbox = self.get_bbox()
        if self_bbox:
            return self_bbox[2] - self_bbox[0]
        else:
            return None

    def get_height(self):
        """Get the height of the node


        :return: the height of the node

        Args:

        Returns:

        >>> document.select.('//page')[0].get_height()
            40
        """
        self_bbox = self.get_bbox()
        if self_bbox:
            return self_bbox[3] - self_bbox[1]
        else:
            return None

    def copy_tag(self, selector=".", existing_tag_name=None, new_tag_name=None):
        """Creates a new tag of 'new_tag_name' on the selected content node(s) with the same information as the tag with 'existing_tag_name'.
        Both existing_tag_name and new_tag_name values are required and must be different from one another.  Otherwise, no action is taken.
        If a tag with the 'existing_tag_name' does not exist on a selected node, no action is taken for that node.

        Args:
          selector: The selector to identify the source nodes to work on (default . - the current node)
          str: existing_tag_name: The name of the existing tag whose values will be copied to the new tag.
          str: new_tag_name: The name of the new tag.  This must be different from the existing_tag_name.
          existing_tag_name:  (Default value = None)
          new_tag_name:  (Default value = None)

        Returns:

        >>> document.get_root().copy_tag('foo', 'bar')
        """
        if existing_tag_name is None or new_tag_name is None or existing_tag_name == new_tag_name:
            return  # do nothing, just exit function

        for node in self.select(selector):
            existing_tag_values = node.get_feature_values('tag', existing_tag_name)
            if existing_tag_values:
                for val in existing_tag_values:
                    tag = Tag(start=val['start'], end=val['end'], value=val['value'], uuid=val['uuid'],
                              data=val['data'])
                    node.add_feature('tag', new_tag_name, tag)

    def collect_nodes_to(self, end_node):
        """Get the the sibling nodes between the current node and the end_node.

        Args:
          ContentNode: end_node: The node to end at
          end_node:

        Returns:
          list[ContentNode]: A list of sibling nodes between this node and the end_node.

        >>> document.content_node.get_children()[0].collect_nodes_to(end_node=document.content_node.get_children()[5])
        """
        nodes = []
        current_node = self
        while current_node.uuid != end_node.uuid:
            nodes.append(current_node)
            if current_node.has_next_node():
                current_node = current_node.next_node()
            else:
                break
        return nodes

    def tag_nodes_to(self, end_node, tag_to_apply, tag_uuid: str = None):
        """Tag all the nodes from this node to the end_node with the given tag name

        Args:
          end_node (ContentNode): The node to end with
          tag_to_apply (str): The tag name that will be applied to each node
          tag_uuid (str): The tag uuid used if you want to group them

        >>> document.content_node.get_children()[0].tag_nodes_to(document.content_node.get_children()[5], tag_name='foo')
        """
        [node.tag(tag_to_apply, tag_uuid=tag_uuid) for node in self.collect_nodes_to(end_node)]

    def tag_range(self, start_content_re, end_content_re, tag_to_apply, node_type_re='.*', use_all_content=False):
        """This will tag all the child nodes between the start and end content regular expressions

        Args:
          start_content_re: The regular expression to match the starting child
          end_content_re: The regular expression to match the ending child
          tag_to_apply: The tag name that will be applied to the nodes in range
          node_type_re: The node type to match (default is all)
          use_all_content: Use full content (including child nodes, default is False)

        Returns:

        >>> document.content_node.tag_range(start_content_re='.*Cheese.*', end_content_re='.*Fish.*', tag_to_apply='foo')
        """

        # Could be line, word, or content-area
        all_nodes = self.select(f"//*[typeRegex('{node_type_re}')]")

        start_index_list = [n_idx for n_idx, node in enumerate(all_nodes)
                            if re.compile(start_content_re).match(node.get_all_content()
                                                                  if use_all_content else node.content)]
        end_index_list = [n_idx for n_idx, node in enumerate(all_nodes)
                          if re.compile(end_content_re).match(node.get_all_content()
                                                              if use_all_content else node.content)]

        start_index = 0 if start_content_re == '' else \
            start_index_list[0] if len(start_index_list) > 0 else None
        if start_index is not None:
            end_index_list = [i for i in end_index_list if i >= start_index]

        end_index = len(all_nodes) if end_content_re == '' else \
            end_index_list[0] if len(end_index_list) > 0 else len(all_nodes)

        if start_index is not None:
            [node.tag(tag_to_apply) for node in all_nodes[start_index:end_index]]

    def tag(self, tag_to_apply, selector=".", content_re=None,
            use_all_content=False, node_only=None,
            fixed_position=None, data=None, separator=" ", tag_uuid: str = None, confidence=None, value=None,
            use_match=True, index=None):
        """
        This will tag (see Feature Tagging) the expression groups identified by the regular expression.

        Note that if you use the flag use_all_content then node_only will default to True if not set, else it
        will default to False

        Args:
          tag_to_apply: The name of tag that will be applied to the node
          selector: The selector to identify the source nodes to work on (default . - the current node)
          content_re: The regular expression that you wish to use to tag, note that we will create a tag for each matching group (Default value = None)
          use_all_content: Apply the regular expression to the all_content (include content from child nodes) (Default value = False)
          separator: Separator to use for use_all_content (Default value = " ")
          node_only: Ignore the matching groups and tag the whole node (Default value = None)
          fixed_position: Use a fixed position, supplied as a tuple i.e. - (4,10) tag from position 4 to 10 (default None)
          data: A dictionary of data for the given tag (Default value = None)
          tag_uuid: A UUID used to tie tags in order to demonstrate they're related and form a single concept.
            For example, if tagging the two words "Wells" and "Fargo" as an ORGANIZATION, the tag on both words should have the
            same tag_uuid in order to indicate they are both needed to form the single ORGANIZATION.  If a tag_uuid is provided, it is used
            on all tags created in this method.  This may result in multiple nodes or multiple feature values having the same tag_uuid.
            For example, if the selector provided results in more than one node being selected, each node would be tagged with the same tag_uuid.
            The same holds true if a content_re value is provided, node_only is set to False, and multiple matches are found for the content_re
            pattern.  In that case, each feature value would share the same UUID.
            If no tag_uuid is provided, a new uuid is generated for each tag instance.
              tag_uuid: str:  (Default value = None)
          confidence: The confidence in the tag (0-1)
          value: The value you wish to store with the tag, this allows you to provide text that isn't part of the content but represents the data you wish tagged
          use_match: If True (default) we will use match for regex matching, if False we will use search
          index: The index for the tag

        >>> document.content_node.tag('is_cheese')
        """

        if use_all_content and node_only is None:
            node_only = True
        elif node_only is None:
            node_only = False

        def get_tag_uuid(tag_uuid):
            if tag_uuid:
                return tag_uuid
            else:
                return str(uuid.uuid4())

        def tag_node_position(node_to_check, start, end, node_data, tag_uuid, offset=0, value=None):
            content_length = 0
            original_start = start
            original_end = end
            for part_idx, part in enumerate(node_to_check.get_content_parts()):
                if isinstance(part, str):
                    if len(part) > 0:
                        # It is just content
                        part_length = len(part)
                        if part_idx > 0:
                            end = end - len(separator)
                            content_length = content_length + len(separator)
                            offset = offset + len(separator)
                            start = 0 if start - len(separator) < 0 else start - len(separator)

                        if start < part_length and end < part_length:
                            node_to_check.add_feature('tag', tag_to_apply,
                                                      Tag(original_start, original_end,
                                                          part[start:end] if value is None else value,
                                                          data=node_data, uuid=tag_uuid, confidence=confidence,
                                                          index=index))
                            return -1
                        elif start < part_length <= end:
                            node_to_check.add_feature('tag', tag_to_apply,
                                                      Tag(original_start,
                                                          content_length + part_length,
                                                          value=part[start:] if value is None else value,
                                                          data=node_data, uuid=tag_uuid, confidence=confidence,
                                                          index=index))

                        end = end - part_length
                        content_length = content_length + part_length
                        offset = offset + part_length
                        start = 0 if start - part_length < 0 else start - part_length

                elif isinstance(part, int):
                    child_node = [child for child in node_to_check.get_children() if child.index == part][0]

                    if part_idx > 0:
                        end = end - len(separator)
                        content_length = content_length + len(separator)
                        offset = offset + len(separator)
                        start = 0 if start - len(separator) < 0 else start - len(separator)

                    result = tag_node_position(child_node, start, end, node_data, tag_uuid,
                                               offset=offset, value=value)

                    if result < 0 or (end - result) <= 0:
                        return -1
                    else:

                        offset = offset + result
                        end = end - result
                        start = 0 if start - result < 0 else start - result

                        content_length = content_length + result
                else:
                    raise Exception("Invalid part?")

            # We need to determine if we have missing children and add them to the end
            for child_idx, child_node in enumerate(node_to_check.get_children()):
                if child_node.index not in node_to_check.get_content_parts():

                    if content_length > 0:
                        end = end - len(separator)
                        content_length = content_length + len(separator)
                        offset = offset + len(separator)
                        start = 0 if start - len(separator) < 0 else start - len(separator)

                    result = tag_node_position(child_node, start, end, node_data, tag_uuid,
                                               offset=offset, value=value)

                    if result < 0 or (end - result) <= 0:
                        return -1
                    else:
                        offset = offset + result
                        end = end - result
                        start = 0 if start - result < 0 else start - result

                        content_length = content_length + result

            if len(node_to_check.get_all_content(strip=False)) != content_length:
                raise Exception(
                    f"There is a problem in the structure? (2) Length mismatch ({len(node_to_check.get_all_content(strip=False))} != {content_length})")

            return content_length

        if content_re:
            pattern = re.compile(content_re.replace(' ', '\s+') if use_all_content and not node_only else content_re)

        for node in self.select(selector):
            if fixed_position:
                tag_node_position(node, fixed_position[0], fixed_position[1], data, get_tag_uuid(tag_uuid), 0,
                                  value=value)

            else:
                if not content_re:
                    node.add_feature('tag', tag_to_apply,
                                     Tag(data=data, uuid=get_tag_uuid(tag_uuid), confidence=confidence, value=value,
                                         index=index))
                else:
                    if not use_all_content:
                        if node.content:
                            content = node.content
                        else:
                            content = None
                    else:
                        content = node.get_all_content(separator=separator,
                                                       strip=False) if not node_only else node.get_all_content(
                            separator=separator)

                    if content is not None:
                        if use_match:
                            matches = pattern.finditer(content)

                            if node_only:
                                if any(True for _ in matches):
                                    node.add_feature('tag', tag_to_apply,
                                                     Tag(data=data, uuid=get_tag_uuid(tag_uuid), confidence=confidence,
                                                         value=value, index=index))
                            else:
                                if matches:
                                    for match in matches:
                                        start_offset = match.span()[0]
                                        end_offset = match.span()[1]
                                        tag_node_position(node, start_offset, end_offset, data, get_tag_uuid(tag_uuid),
                                                          value=value)

                        else:
                            search_match = pattern.search(content)
                            if search_match is not None:
                                start_offset = search_match.span()[0]
                                end_offset = search_match.span()[1]
                                tag_node_position(node, start_offset, end_offset, data, get_tag_uuid(tag_uuid),
                                                  value=value)

    def get_tags(self):
        """Returns a list of the names of the tags on the given node


        :return: A list of the tag name

        Args:

        Returns:

        >>> document.content_node.select('*').get_tags()
            ['is_cheese']
        """
        return [i.name for i in self.get_features_of_type("tag")]

    def get_tag_features(self):
        """Returns a list of the features that are tags on the given node


        :return: A list of the tag name

        Args:

        Returns:

        >>> document.content_node.select('*').get_tag_features()
            [ContentFeature()]
        """
        return [i for i in self.get_features_of_type("tag")]

    def get_tag_values(self, tag_name, include_children=False):
        """Get the values for a specific tag name

        Args:
          tag_name: tag name
          include_children: include the children of this node (Default value = False)

        Returns:
          a list of the tag values

        """
        values = []
        for tag in self.get_tag(tag_name):
            values.append(tag['value'])

        if include_children:
            for child in self.get_children():
                values.extend(child.get_tag_values(tag_name, include_children))

        return values

    def get_related_tag_values(self, tag_name: str, include_children: bool = False, value_separator: str = ' ',
                               tag_uuid=None):
        """Get the values for a specific tag name, grouped by uuid

        Args:
          tag_name (str): tag name
          include_children (bool): include the children of this node
          value_separator (str): the string to be used to join related tag values
          tag_uuid (optional(str)): limit to the given tag uuid

        Returns:
          a list of the tag values

        """

        def group_tag_values(group_dict, feature_val, tag_uuid):
            # we know the names of all these tags are the same, but we want to group them if they share the same uuid

            if feature_val['uuid'] != tag_uuid:
                return

            if feature_val['uuid'] in value_groups.keys():
                # we've seen this UUID - add it's value to the group
                group_dict[feature_val['uuid']].append(feature_val['value'])
            else:
                # first occurrence
                group_dict[feature_val['uuid']] = [feature_val['value']]

        if include_children:
            tagged_nodes = self.select('//*[hasTag("' + tag_name + '")]')
        else:
            tagged_nodes = self.select('.')

        value_groups: Dict[str, Any] = {}
        for tag_node in tagged_nodes:
            tag_feature_vals = tag_node.get_feature_value('tag', tag_name)
            if tag_feature_vals:
                if not isinstance(tag_feature_vals, list):
                    tag_feature_vals = [tag_feature_vals]

                for v in tag_feature_vals:
                    group_tag_values(value_groups, v, tag_uuid)

        value_strings = []
        for k in value_groups.keys():
            value_strings.append(value_separator.join(value_groups[k]))

        return value_strings

    def get_related_tag_nodes(self, tag_name: str, include_children: bool = False, tag_uuid=None):
        """Get the nodes for a specific tag name, grouped by uuid

        Args:
          tag_name (str): tag name
          include_children (bool): include the children of this node
          tag_uuid (optional(str)): if set we will only get nodes related to this tag UUID

        Returns:
          a list of the tag content nodes

        """
        if include_children:
            tagged_nodes = self.select(f'//*[hasTag("{tag_name}")]')
        else:
            tagged_nodes = [self]

        # We need to group these nodes together based on the TAG UUID

        node_groups = {}

        for tagged_node in tagged_nodes:
            tag_instances = tagged_node.get_tag(tag_name)

            for tag_instance in tag_instances:
                if tag_uuid and tag_instance['uuid'] != tag_uuid:
                    continue

                if tag_instance['uuid'] not in node_groups:
                    node_groups[tag_instance['uuid']] = [tagged_node]
                else:
                    node_groups[tag_instance['uuid']].append(tagged_node)

        return node_groups

    def get_tag(self, tag_name, tag_uuid=None):
        """Returns the value of a tag (a dictionary), this can be either a single value in a list [[start,end,value]] or if multiple parts of the
        content of this node match you can end up with a list of lists i.e. [[start1,end1,value1],[start2,end2,value2]]

        Args:
          tag_name: The name of the tag
          tag_uuid (Optional): Optionally you can also provide the tag UUID

        Returns:
          A list tagged location and values for this label in this node

        >>> document.content_node.select_first('//*[contentRegex(".*Cheese.*")]').get_tag('is_cheese')
            [0,10,'The Cheese Moved']
        """
        tag_details = self.get_feature_value('tag', tag_name)

        if tag_details is None:
            return []

        if not isinstance(tag_details, list):
            tag_details = [tag_details]

        final_result = []
        for tag_detail in tag_details:
            if 'uuid' in tag_detail and tag_uuid:
                if tag_detail['uuid'] == tag_uuid:
                    final_result.append(tag_detail)
            else:
                final_result.append(tag_detail)
        return final_result

    def get_all_tags(self):
        """Get the names of all tags that have been applied to this node or to its children.

        Args:

        Returns:
          list[str]: A list of the tag names belonging to this node and/or its children.

        >>> document.content_node.select_first('//*[contentRegex(".*Cheese.*")]').get_all_tags()
            ['is_cheese']
        """
        tags = []
        tags.extend(self.get_tags())
        for child in self.get_children():
            tags.extend(child.get_all_tags())
        return list(set(tags))

    def has_tags(self):
        """Determines if this node has any tags at all.

        Args:

        Returns:
          bool: True if node has any tags; else, False;

        >>> document.content_node.select_first('//*[contentRegex(".*Cheese.*")]').has_tags()
            True
        """
        return len([i.value for i in self.get_features_of_type("tag")]) > 0

    def has_tag(self, tag, include_children=False):
        """Determine if this node has a tag with the specified name.

        Args:
          tag(str): The name of the tag.
          include_children(bool): should we include child nodes

        Returns:
          bool: True if node has a tag by the specified name; else, False;

        >>> document.content_node.select_first('//*[contentRegex(".*Cheese.*")]').has_tag('is_cheese')
            True
            >>> document.content_node.select_first('//*[contentRegex(".*Cheese.*")]').has_tag('is_fish')
            False
        """
        for feature in self.get_features():
            if feature.feature_type == 'tag' and feature.name == tag:
                return True
        result = False
        if include_children:
            for child in self.get_children():
                if child.has_tag(tag, True):
                    result = True
        return result

    def is_first_child(self):
        """Determines if this node is the first child of its parent or has no parent.

        Args:

        Returns:
          bool: True if this node is the first child of its parent or if this node has no parent; else, False;

        """
        if not self.parent:
            return True
        else:
            return self.index == 0

    def is_last_child(self):
        """Determines if this node is the last child of its parent or has no parent.

        Returns:
          bool: True if this node is the last child of its parent or if this node has no parent; else, False;

        """

        if not self.get_parent():
            return True
        else:
            return self.index == self.get_parent().get_last_child_index()

    def get_last_child_index(self):
        """Returns the max index value for the children of this node. If the node has no children, returns None.

        Returns:
          int or None: The max index of the children of this node, or None if there are no children.

        """

        if not self.get_children():
            return None

        max_index = 0
        for child in self.get_children():
            if child.index > max_index:
                max_index = child.index

        return max_index

    def get_node_at_index(self, index):
        """Returns the child node at the specified index. If the specified index is outside the first (0), or
        last child's index, None is returned.

        Note:  documents allow for sparse representation and child nodes may not have consecutive index numbers.
        If there isn't a child node at the specfied index, a 'virtual' node will be returned.  This 'virtual' node
        will have the node type of its nearest sibling and will have an index value, but will have no features or content.

        Args:
          index (int): The index (zero-based) for the child node.

        Returns:
          ContentNode or None: Node at index, or None if the index is outside the boundaries of child nodes.

        """
        if self.get_children():

            if index < self.get_children()[0].index:
                virtual_node = self.document.create_node(node_type=self.get_children()[0].node_type, virtual=True,
                                                         parent=self,
                                                         index=index)
                return virtual_node

            last_child = None
            for child in self.get_children():
                if child.index < index:
                    last_child = child
                elif child.index == index:
                    return child
                else:
                    break

            if last_child:
                if last_child.index != index and index < self.get_children()[-1].index:
                    virtual_node = self.document.create_node(node_type=last_child.node_type, virtual=True, parent=self,
                                                             index=index)
                    return virtual_node
            else:
                return None
        else:
            return None

    def has_next_node(self, node_type_re=".*", skip_virtual=False):
        """Determine if this node has a next sibling that matches the type specified by the node_type_re regex.

        Args:
          node_type_re(str, optional, optional): The regular expression to match against the next sibling node's type; default is '.*'.
          skip_virtual(bool, optional, optional): Skip virtual nodes and return the next real node; default is False.

        Returns:
          bool: True if there is a next sibling node matching the specified type regex; else, False.

        """
        return self.next_node(node_type_re, skip_virtual=skip_virtual) is not None

    def has_previous_node(self, node_type_re=".*", skip_virtual=False):
        """Determine if this node has a previous sibling that matches the type specified by the node_type_re regex.

        Args:
          node_type_re(str, optional, optional): The regular expression to match against the previous sibling node's type; default is '.*'.
          skip_virtual(bool, optional, optional): Skip virtual nodes and return the next real node; default is False.

        Returns:
          bool: True if there is a previous sibling node matching the specified type regex; else, False.

        """
        return self.previous_node(node_type_re=node_type_re, skip_virtual=skip_virtual) is not None

    def next_node(self, node_type_re='.*', skip_virtual=False, has_no_content=True):
        """Returns the next sibling content node.

        Note:  This logic relies on node indexes.  Documents allow for sparse representation and child nodes may not have consecutive index numbers.
        Therefore, the next node might actually be a virtual node that is created to fill a gap in the document.  You can skip virtual nodes by setting the
        skip_virtual parameter to False.

        Args:
          node_type_re(str, optional, optional): The regular expression to match against the next sibling node's type; default is '.*'.
          skip_virtual(bool, optional, optional): Skip virtual nodes and return the next real node; default is False.
          has_no_content(bool, optional, optional): Allow a node that has no content to be returned; default is True.

        Returns:
          ContentNode or None: The next node or None, if no node exists

        """
        search_index = self.index + 1
        compiled_node_type_re = re.compile(node_type_re)

        while True:
            node = self.get_parent().get_node_at_index(search_index) if self.get_parent() else None

            if not node:
                return node

            if compiled_node_type_re.match(node.node_type) and (not skip_virtual or not node.virtual):
                if (not has_no_content and node.content) or has_no_content:
                    return node

            search_index += 1

    def previous_node(self, node_type_re='.*', skip_virtual=False, has_no_content=False, traverse=Traverse.SIBLING):
        """Returns the previous sibling content node.

        Note:  This logic relies on node indexes.  Documents allow for sparse representation and child nodes may not have consecutive index numbers.
        Therefore, the previous node might actually be a virtual node that is created to fill a gap in the document.  You can skip virtual nodes by setting the
        skip_virtual parameter to False.

        Args:
          node_type_re(str, optional, optional): The regular expression to match against the previous node's type; default is '.*'.
          skip_virtual(bool, optional, optional): Skip virtual nodes and return the next real node; default is False.
          has_no_content(bool, optional, optional): Allow a node that has no content to be returned; default is False.
          traverse(Traverse(enum), optional, optional): The transition you'd like to traverse (SIBLING, CHILDREN, PARENT, or ALL); default is Traverse.SIBLING.

        Returns:
          ContentNode or None: The previous node or None, if no node exists

        """

        # TODO: implement/differentiate traverse logic for CHILDREN and SIBLING
        if self.index == 0:
            if traverse == traverse.ALL or traverse == traverse.PARENT and self.get_parent():
                # Lets look for a previous node on the parent
                return self.get_parent().previous_node(node_type_re, skip_virtual, has_no_content, traverse)
            else:
                return None

        search_index = self.index - 1
        compiled_node_type_re = re.compile(node_type_re)

        while True:
            node = self.get_parent().get_node_at_index(search_index)

            if not node:
                return node

            if compiled_node_type_re.match(node.node_type) and (not skip_virtual or not node.virtual):
                if (not has_no_content) or (has_no_content and not node.content):
                    return node

            search_index -= 1


class ContentFeature(object):
    """A feature allows you to capture almost any additional data or metadata and associate it with a ContentNode"""

    def __init__(self, feature_type: str, name: str, value: Any, single: bool = True):
        self.feature_type: str = feature_type
        """The type of feature, a logical name to group feature types together (ie. spatial)"""
        self.name: str = name
        """The name of the feature (ie. bbox)"""
        self.value: Any = value
        """Description of the feature (Optional)"""
        self.single: bool = single
        """Determines whether the data for this feature is a single instance or an array, if you have added the same feature to the same node you will end up with multiple data elements in the content feature and the single flag will be false"""

    def __str__(self):
        return f"Feature [type='{self.feature_type}' name='{self.name}' value='{self.value}' single='{self.single}']"

    def to_dict(self):
        """Create a dictionary representing this ContentFeature's structure and content.
        Returns:
          dict: The properties of this ContentFeature structured as a dictionary.

        >>> node.to_dict()
        """
        return {'name': self.feature_type + ':' + self.name, 'value': self.value, 'single': self.single}

    def get_value(self):
        """Get the value from the feature. This method will handle the single flag

           Returns:
              The value of the feature
        """
        if self.single:
            return self.value[0]
        else:
            return self.value


@dataclasses.dataclass()
class SourceMetadata:
    """Class for keeping track of the original source information for a
    document

    Args:

    Returns:

    """
    original_filename: Optional[str] = None
    original_path: Optional[str] = None
    checksum: Optional[str] = None

    # The ID used for internal caching
    cid: Optional[str] = None
    last_modified: Optional[str] = None
    created: Optional[str] = None
    connector: Optional[str] = None
    mime_type: Optional[str] = None
    headers: Optional[Dict] = None

    # The UUID of the document that this document was derived from
    # noting that multiple documents coming from an original source
    lineage_document_uuid: Optional[str] = None

    # The UUID of the original first document
    source_document_uuid: Optional[str] = None

    # The UUID of the document in a PDF form (used for archiving and preview)
    pdf_document_uuid: Optional[str] = None

    @classmethod
    def from_dict(cls, env):
        """

        Args:
          env:

        Returns:

        """
        return cls(**{
            k: v for k, v in env.items()
            if k in inspect.signature(cls).parameters
        })


class ContentClassification(object):
    """A content classification captures information at the document level to track classification metadata"""

    def __init__(self, label: str, taxonomy: Optional[str] = None, selector: Optional[str] = None,
                 confidence: Optional[float] = None):
        self.label = label
        self.taxonomy = taxonomy
        self.selector = selector
        self.confidence = confidence

    def to_dict(self):
        return {"label": self.label, "taxonomy": self.taxonomy, "selector": self.selector,
                "confidence": self.confidence}

    @classmethod
    def from_dict(cls, dict_val):
        return ContentClassification(label=dict_val['label'], taxonomy=dict_val.get('taxonomy'),
                                     selector=dict_val.get('selector'), confidence=dict_val.get('confidence'))


class Document(object):
    """A Document is a collection of metadata and a set of content nodes."""

    PREVIOUS_VERSION: str = "1.0.0"
    CURRENT_VERSION: str = "4.0.1"

    def __str__(self):
        return f"kodexa://{self.uuid}"

    def __init__(self, metadata=None, content_node: ContentNode = None, source=None, ref: str = None,
                 kddb_path: str = None, delete_on_close=False):
        if metadata is None:
            metadata = DocumentMetadata()
        if source is None:
            source = SourceMetadata()

        # Mix-ins are going away - so we will allow people to turn them off as needed
        self.disable_mixin_methods = True

        self.delete_on_close = delete_on_close

        # The ref is not stored and is used when we have
        # initialized a document from a remote store and want
        # to keep track of that
        self.ref = ref

        self.metadata: DocumentMetadata = metadata
        """Metadata relating to the document"""
        self._content_node: Optional[ContentNode] = content_node
        """The root content node"""
        self.virtual: bool = False
        """Is the document virtual (deprecated)"""
        self._mixins: List[str] = []
        """A list of the mixins for this document"""
        self.uuid: str = str(uuid.uuid4())
        """The UUID of this document"""
        self.exceptions: List = []
        """A list of the exceptions on this document (deprecated)"""
        self.log: List[str] = []
        """A log for this document (deprecated)"""
        self.version = Document.CURRENT_VERSION
        """The version of the document"""
        self.source: SourceMetadata = source
        """Source metadata for this document"""
        self.labels: List[str] = []
        """A list of the document level labels for the document"""
        self.taxonomies: List[str] = []
        """A list of the taxonomy references for this document"""
        self.classes: List[ContentClassification] = []
        """A list of the content classifications associated at the document level"""

        self.add_mixin('core')

        # Start persistence layer
        from kodexa.model import PersistenceManager

        self._persistence_layer: Optional[PersistenceManager] = PersistenceManager(document=self,
                                                                                   filename=kddb_path,
                                                                                   delete_on_close=delete_on_close)
        self._persistence_layer.initialize()

    def get_persistence(self):
        return self._persistence_layer

    @property
    def content_node(self):
        """The root content Node"""
        return self._content_node

    @content_node.setter
    def content_node(self, value):
        value.index = 0
        if value != self._content_node and self._content_node is not None:
            self.get_persistence().remove_content_node(self._content_node)

        self._content_node = value
        if value is not None:
            self.get_persistence().add_content_node(self._content_node, None)

    def add_classification(self, label: str, taxonomy_ref: Optional[str] = None) -> ContentClassification:
        """Add a content classification to the document

        Args:
          label(str): the label
          taxonomy_ref(Optional[str]): the reference to the taxonomy

        Returns:
          the content classification created (or the matching one if it is already on the document)

        """
        content_classification = ContentClassification(label, taxonomy=taxonomy_ref)

        for existing_class in self.classes:
            if existing_class.label == content_classification.label:
                return existing_class

        self.classes.append(content_classification)
        return content_classification

    def add_label(self, label: str):
        """Add a label to the document

        Args:
          label: str Label to add
          label: str:

        Returns:
          the document

        """
        if label not in self.labels:
            self.labels.append(label)

        return self

    def remove_label(self, label: str):
        """Remove a label from the document

        Args:
          label: str Label to remove
          label: str:

        Returns:
          the document

        """
        self.labels.remove(label)
        return self

    @classmethod
    def from_text(cls, text, separator=None):
        """Creates a new Document from the text provided.

        Args:
          text: str  Text to be used as content on the Document's ContentNode(s)
          separator: str   If provided, this string will be used to split the text and the resulting text will be placed on children of the root ContentNode. (Default value = None)

        Returns:
          the document

        """
        new_document = Document()
        new_document.source.original_filename = f'text-{uuid.uuid4()}'
        new_document.content_node = new_document.create_node(node_type='text', index=0)
        if text:
            if separator:
                for s in text.split(separator):
                    new_document.content_node.add_child(new_document.create_node(node_type='text', content=s))
            else:
                new_document.content_node.content = text

        new_document.add_mixin('text')
        return new_document

    def get_root(self):
        """Get the root content node for the document (same as content_node)"""
        return self.content_node

    def to_kdxa(self, file_path: str):
        """Write the document to the kdxa format (msgpack) which can be
        used with the Kodexa platform

        Args:
          file_path: the path to the mdoc you wish to create
          file_path: str:

        Returns:

        >>> document.to_mdoc('my-document.kdxa')
        """
        with open(file_path, 'wb') as outfile:
            msgpack.pack(self.to_dict(), outfile, use_bin_type=True)

    @staticmethod
    def open_kddb(file_path):
        """
        Opens a Kodexa Document Database.

        This is the Kodexa V4 default way to store documents, it provides high-performance
        and also the ability to handle very large document objects

        :param file_path: The file path
        :return: The Document instance
        """
        return Document(kddb_path=file_path)

    def close(self):
        """
        Close the document and clean up the resources
        """
        self.get_persistence().close()

    def to_kddb(self, path=None):
        """
        Either write this document to a KDDB file or convert this document object structure into a KDDB and return a bytes-like object

        This is dependent on whether you provide a path to write to
        """

        if path is None:
            return self.get_persistence().get_bytes()
        else:
            with open(path, 'wb') as output_file:
                output_file.write(self.get_persistence().get_bytes())

    @staticmethod
    def from_kdxa(file_path):
        """Read an .kdxa file from the given file_path and

        Args:
          file_path: the path to the mdoc file

        Returns:

        >>> document = Document.from_kdxa('my-document.kdxa')
        """
        with open(file_path, 'rb') as data_file:
            data_loaded = msgpack.unpack(data_file, raw=False)
        return Document.from_dict(data_loaded)

    def to_msgpack(self):
        """Convert this document object structure into a message pack"""
        return msgpack.packb(self.to_dict(), use_bin_type=True)

    def to_json(self):
        """Create a JSON string representation of this Document.

        Args:

        Returns:
          str: The JSON formatted string representation of this Document.

        >>> document.to_json()
        """
        return json.dumps(self.to_dict(), ensure_ascii=False)

    def to_dict(self):
        """Create a dictionary representing this Document's structure and content.

        Args:

        Returns:
          dict: A dictionary representation of this Document.

        >>> document.to_dict()
        """

        # We don't want to store the none values
        def clean_none_values(d):
            """

            Args:
              d:

            Returns:

            """
            clean = {}
            for k, v in d.items():
                if isinstance(v, dict):
                    nested = clean_none_values(v)
                    if len(nested.keys()) > 0:
                        clean[k] = nested
                elif v is not None:
                    clean[k] = v
            return clean

        return {'version': Document.CURRENT_VERSION, 'metadata': self.metadata,
                'content_node': self.content_node.to_dict() if self.content_node else None,
                'source': clean_none_values(dataclasses.asdict(self.source)),
                'mixins': self._mixins,
                'taxonomies': self.taxonomies,
                'classes': [content_class.to_dict() for content_class in self.classes],
                'exceptions': self.exceptions,
                'log': self.log,
                'labels': self.labels,
                'uuid': self.uuid}

    @staticmethod
    def from_dict(doc_dict):
        """Build a new Document from a dictionary.

        Args:
          dict: doc_dict: A dictionary representation of a Kodexa Document.
          doc_dict:

        Returns:
          Document: A complete Kodexa Document

        >>> Document.from_dict(doc_dict)
        """
        new_document = Document(DocumentMetadata(doc_dict['metadata']))
        for mixin in doc_dict['mixins']:
            registry.add_mixin_to_document(mixin, new_document)
        new_document.version = doc_dict['version'] if 'version' in doc_dict and doc_dict[
            'version'] else Document.PREVIOUS_VERSION  # some older docs don't have a version or it's None
        new_document.log = doc_dict['log'] if 'log' in doc_dict else []
        new_document.exceptions = doc_dict['exceptions'] if 'exceptions' in doc_dict else []
        new_document.uuid = doc_dict['uuid'] if 'uuid' in doc_dict else str(
            uuid.uuid5(uuid.NAMESPACE_DNS, 'kodexa.com'))

        if 'content_node' in doc_dict and doc_dict['content_node']:
            new_document.content_node = ContentNode.from_dict(new_document, doc_dict['content_node'])

        if 'source' in doc_dict and doc_dict['source']:
            new_document.source = SourceMetadata.from_dict(doc_dict['source'])
        if 'labels' in doc_dict and doc_dict['labels']:
            new_document.labels = doc_dict['labels']
        if 'taxomomies' in doc_dict and doc_dict['taxomomies']:
            new_document.labels = doc_dict['taxomomies']
        if 'classes' in doc_dict and doc_dict['classes']:
            new_document.classes = [ContentClassification.from_dict(content_class) for content_class in
                                    doc_dict['classes']]

        new_document.get_persistence().update_metadata()
        return new_document

    @staticmethod
    def from_json(json_string):
        """Create an instance of a Document from a JSON string.

        Args:
          str: json_string: A JSON string representation of a Kodexa Document
          json_string:

        Returns:
          Document: A complete Kodexa Document

        >>> Document.from_json(json_string)
        """
        return Document.from_dict(json.loads(json_string))

    @staticmethod
    def from_msgpack(bytes):
        """Create an instance of a Document from a message pack byte array.

        Args:
          bytes: bytes: A message pack byte array.

        Returns:
          Document: A complete Kodexa Document

        >>> Document.from_msgpack(open(os.path.join('news-doc.kdxa'), 'rb').read())
        """
        return Document.from_dict(msgpack.unpackb(bytes, raw=False))

    def get_mixins(self):
        """Get the list of mixins that have been enabled on this document."""
        return self._mixins

    def add_mixin(self, mixin):
        """Add the given mixin to this document,  this will apply the mixin to all the content nodes,
        and also register it with the document so that future invocations of create_node will ensure
        the node has the mixin appled.

        Args:
          mixin:

        Returns:

        >>> document.add_mixin('spatial')
        """
        registry.add_mixin_to_document(mixin, self)

    def create_node(self, node_type: str, content: Optional[str] = None, virtual: bool = False,
                    parent: ContentNode = None,
                    index: Optional[int] = None):
        """
        Creates a new node for the document.  The new node is not added to the document, but any mixins that have been
        applied to the document will also be available on the new node.

        Args:
          node_type (str): The type of node.
          content (str): The content for the node; defaults to None.
          virtual (bool): Indicates if this is a 'real' or 'virtual' node; default is False.  'Real' nodes contain
                          document content. 'Virtual' nodes are synthesized as necessary to fill gaps in between
                          non-consecutively indexed siblings.  Such indexing arises when document content is sparse.
          parent (ContentNode): The parent for this newly created node; default is None;
          index (Optional[int)): The index property to be set on this node; default is 0;

        Returns:
          ContentNode: This newly created node.

        >>> document.create_node(node_type='page')
            <kodexa.model.model.ContentNode object at 0x7f80605e53c8>
        """
        content_node = ContentNode(document=self, node_type=node_type, content=content,
                                   parent=parent, index=index, virtual=virtual)
        if parent is not None:
            parent.add_child(content_node, index)
        else:
            self.get_persistence().add_content_node(content_node, None)

        if content is not None and len(content_node.get_content_parts()) == 0:
            content_node.set_content_parts([content])

        return content_node

    @classmethod
    def from_kddb(cls, input, detached: bool = False):
        """
        Loads a document from a Kodexa Document Database (KDDB) file

        Args:

            input: if a string we will load the file at that path, if bytes we will create a temp file and
                    load the KDDB to it
            detached (bool): if reading from a file we will create a copy so we don't update in place

        :return: the document
        """
        if isinstance(input, str):
            if isinstance(input, str):
                document = Document(kddb_path=input)
            if detached:
                return Document.from_kddb(document.to_kddb())
            else:
                return document
        else:
            # We will assume the input is of byte type
            import tempfile
            from kodexa import KodexaPlatform
            fp = tempfile.NamedTemporaryFile(suffix='.kddb', delete=False, dir=KodexaPlatform.get_tempdir())
            fp.write(input)
            fp.close()
            return Document(kddb_path=fp.name, delete_on_close=True)

    @classmethod
    def from_file(cls, file, unpack: bool = False):
        """Creates a Document that has a 'file-handle' connector to the specified file.

        Args:
          file: file: The file to which the new Document is connected.
          unpack: bool:  (Default value = False)

        Returns:
          Document: A Document connected to the specified file.

        """
        if unpack:
            Document.from_kdxa(file)
        else:
            file_document = Document()
            file_document.metadata.connector = 'file-handle'
            file_document.metadata.connector_options.file = file
            file_document.source.connector = 'file-handle'
            file_document.source.original_filename = os.path.basename(file)
            file_document.source.original_path = file
            return file_document

    @classmethod
    def from_url(cls, url, headers=None):
        """Creates a Document that has a 'url' connector for the specified url.

        Args:
          str: url: The URL to which the new Document is connected.
          dict: headers: Headers that should be used when reading from the URL
          url:
          headers:  (Default value = None)

        Returns:
          Document: A Document connected to the specified URL with the specified headers (if any).

        """
        if headers is None:
            headers = {}
        url_document = Document()
        url_document.metadata.connector = 'url'
        url_document.metadata.connector_options.url = url
        url_document.metadata.connector_options.headers = headers
        url_document.source.connector = 'url'
        url_document.source.original_filename = url
        url_document.source.original_path = url
        url_document.source.headers = headers
        return url_document

    def select_first(self, selector, variables=None) -> Optional[ContentNode]:
        """Select and return the first child of this node that match the selector value.

        Args:
          selector (str): The selector (ie. //*)
          variables (dict, optional): A dictionary of variable name/value to use in substituion; defaults to None.  Dictionary keys should match a variable specified in the selector.

        Returns:
          Optional[ContentNode]: The first matching node or none

        >>> document.get_root().select_first('.')
           ContentNode

        >>> document.get_root().select_first('//*[hasTag($tagName)]', {"tagName": "div"})
           ContentNode
        """
        result = self.select(selector, variables)
        return result[0] if len(result) > 0 else None

    def select(self, selector: str, variables: Optional[dict] = None) -> List[ContentNode]:
        """Execute a selector on the root node and then return a list of the matching nodes.

        Args:
          selector (str): The selector (ie. //*)
          variables (Optional[dict): A dictionary of variable name/value to use in substituion; defaults to an empty dictionary.  Dictionary keys should match a variable specified in the selector.

        Returns:
          list[ContentNodes]: A list of the matching ContentNodes.  If no matches found, list is empty.

        >>> document.select('.')
           [ContentNode]
        """
        if variables is None:
            variables = {}
        if self.content_node:
            result = self.content_node.select(selector, variables)
            if isinstance(result, list):
                return result
            else:
                return [self.content_node] if bool(result) else []
        else:
            return []

    def get_labels(self) -> List[str]:
        """

        Args:

        Returns:
          List[str]: list of associated labels

        """
        return self.labels


<<<<<<< HEAD
class DocumentStore(Store):
=======
class TransitionType(Enum):
    """
    The type of transition
    """
    DERIVED = 'DERIVED'
    """A transition that derived a new document"""
    FRAGMENT = 'FRAGMENT'
    """A transition that placed a fragment of the document in another document"""


class BaseEvent:
    """
    The base for all events within Kodexa
    """
    pass


class ContentEventType(Enum):
    """
    The type of event that occurred on the content
    """
    NEW_OBJECT = 'NEW_OBJECT'
    DERIVED_DOCUMENT = 'DERIVED_DOCUMENT'


class ScheduledEvent(BaseEvent):
    """A scheduled event is sent to an assistant when a scheduled has been met"""

    type = "scheduled"

    def __init__(self, last_date=None, next_date=None):
        self.last_date = last_date
        self.next_date = next_date

    @classmethod
    def from_dict(cls, event_dict: dict):
        return ScheduledEvent(event_dict.get('lastDate'), event_dict.get('nextDate'))

    def to_dict(self):
        return {
            'type': self.type,
            'lastDate': self.last_date,
            'nextDate': self.next_date
        }


class ContentEvent(BaseEvent):
    """A content event represents a change, update or deletion that has occurred in a document family
    in a store, and can be relayed for a reaction
    """

    type = "content"

    def __init__(self, content_object: ContentObject, event_type: ContentEventType, document_family):
        """
        Initialize a content event
        Args:
            content_object: the content object on which the event occurred
            event_type: the type of event
            document_family: the document family to which the object belongs
        """
        self.content_object = content_object
        """The content object that raised the event"""
        self.event_type = event_type
        """The event type"""
        self.document_family: DocumentFamily = document_family
        """The document family containing the content object"""

    @classmethod
    def from_dict(cls, event_dict: dict):
        return ContentEvent(ContentObject.from_dict(event_dict['contentObject']),
                            ContentEventType[event_dict['eventType']],
                            DocumentFamily.from_dict(event_dict['documentFamily']))

    def to_dict(self):
        return {
            'contentObject': self.content_object.to_dict(),
            'documentFamily': self.document_family.to_dict(),
            'eventType': self.event_type,
            'type': self.type
        }


class AssistantEvent(BaseEvent):
    type = "assistant"

    """
    A assistant event represents an interaction, usually from a user or an API, to evaluate
    and respond to a document
    """

    def __init__(self, content_object: Optional[ContentObject], event_type: str):
        """
        Initialize a content event
        Args:
            content_object: the content object on which the event occurred
            event_type: the type of event
        """
        self.content_object = content_object
        """The assistant event"""
        self.event_type = event_type
        """The event type"""

    @classmethod
    def from_dict(cls, event_dict: dict):
        if 'contentObject' in event_dict:
            return AssistantEvent(ContentObject.from_dict(event_dict['contentObject']),
                                  event_dict['eventType'])
        else:
            return AssistantEvent(None, event_dict['eventType'])

    def to_dict(self):
        return {
            'contentObject': self.content_object.to_dict() if self.content_object is not None else None,
            'eventType': self.event_type,
            'type': self.type
        }


class DocumentActor:
    """A document actor is something that can create a new document in a family and is
    part of the document transition
    """

    def __init__(self, actor_id: str, actor_type: str):
        """
        Initialize a document actor

        Args:
            actor_id: the ID of the actor (this typically has meaning within the scope of the actor type)
            actor_type: the type of actor
        """
        self.actor_id = actor_id
        """The ID of the actor (based on the type)"""
        self.actor_type = actor_type
        """The type of actor"""


class DocumentTransition:
    """
    A document transition represents a link between two documents and tries to capture the actor that was involved
    in the transition as well at the type of transition that exists
    """

    def __init__(self, transition_type: TransitionType, source_content_object_id: str,
                 destination_content_object_id: Optional[str] = None,
                 actor: Optional[DocumentActor] = None, execution_id: Optional[str] = None):
        """
        Create a document transition

        Args:
            transition_type:TransitionType: the type of transition
            source_content_object_id:str: the ID of the source content object
            destination_content_object_id:Optional[str] the ID of the destination content object
            actor (Optional[DocumentActor]): the actor (Defaults to None)
            execution_id (Optional[str]): the ID of the execution that created this transition
        """
        self.transition_type = transition_type
        """The type of transition"""
        self.source_content_object_id = source_content_object_id
        """The ID of the source content object"""
        self.destination_content_object_id = destination_content_object_id
        """The ID of the destination content object"""
        self.actor = actor
        """The actor in the transition"""
        self.execution_id = execution_id
        """The ID of the execution that created this transition"""

    @classmethod
    def from_dict(cls, transition_dict: dict):
        """
        Converts a dictionary from a REST call back into a DocumentTransition
        Args:
            transition_dict: Dictionary

        Returns: A document transition

        """
        transition = DocumentTransition(transition_dict['transitionType'], transition_dict['sourceContentObjectId'],
                                        transition_dict['destinationContentObjectId'],
                                        execution_id=transition_dict.get('executionId'))
        return transition

    def to_dict(self) -> dict:
        """
        Convert the transition to a dictionary to match REST API

        Returns:
            dictionary of transition
        """
        return {
            'transitionType': self.transition_type,
            'sourceContentObjectId': self.source_content_object_id,
            'destinationContentObjectId': self.destination_content_object_id,
            'executionId': self.execution_id
        }


class DocumentFamily:
    """A document family represents a collection of related documents which together represent different views of the same
    source material

    This approach allows parsed representations to he linked to native, derived representations, labelled etc all to be
    part of a family of content views that can be used together to understand the document and its content

    """

    def __init__(self, path: str, store_ref: str):
        """
        Creates a new document family at the given path and optionally with the
        document as its first entry

        Args:
            path (str): the path at which this document family exists (i.e. my-file.pdf)
            store_ref (str): the reference to the store holding this family
        """
        self.id: str = str(uuid.uuid4())
        """The ID of this document family"""
        self.transitions: List[DocumentTransition] = []
        """A list of the transitions within the document family"""
        self.content_objects: List[ContentObject] = []
        """A list of the content objects in the document family"""
        self.path = path
        """The path for this document family in the store (akin to a filename)"""
        self.store_ref = store_ref
        """The reference to the store containing the document family"""
        self.classes: List[ContentClassification] = []
        """The content classifications from the latest content object"""
        self.mixins: List[str] = []
        """The mixins from the latest content object"""
        self.labels: List[str] = []
        """The labels from the latest content object"""

    def add_document(self, document: Document, transition: Optional[DocumentTransition] = None) -> ContentEvent:
        """

        Args:
          document: Document:
          transition: DocumentTransition:  (Default value = None)

        Returns:
          A new content event
        """
        new_content_object = ContentObject()
        new_content_object.store_ref = self.store_ref
        new_content_object.content_type = ContentType.DOCUMENT
        new_content_object.metadata = document.metadata
        new_content_object.labels = document.labels
        new_content_object.mixins = document.get_mixins()

        self.content_objects.append(new_content_object)

        if transition is not None:
            transition.destination_content_object_id = new_content_object.id
            self.transitions.append(transition)

        new_event = ContentEvent(new_content_object, ContentEventType.NEW_OBJECT, self)
        return new_event

    def get_latest_content(self) -> ContentObject:
        """Returns the latest content object that we have in place

        Returns:
            The latest content object in the family
        """
        return self.content_objects[-1]

    def get_content_objects(self) -> List[ContentObject]:
        """Returns all the content objects in the family

        Returns:
            a list of the content objects


        """
        return self.content_objects

    def get_document_count(self) -> int:
        """
        Count of content objects in the family

        Returns:
          number of documents in the family

        """
        return len(self.content_objects)

    @classmethod
    def from_dict(cls, family_dict: dict):
        """
        Convert a dictionary from a REST call into the Document Family

        Args:
            param: the document family object as a dictionary

        Returns:
            An instance of the document family
        """
        document_family = DocumentFamily(family_dict['path'], family_dict['storeRef'])
        document_family.id = family_dict['id']
        document_family.content_objects = []

        for co_dict in family_dict['contentObjects']:
            document_family.content_objects.append(ContentObject.from_dict(co_dict))
        for transition_dict in family_dict['transitions']:
            document_family.transitions.append(DocumentTransition.from_dict(transition_dict))

        if 'classes' in family_dict:
            for co_class in family_dict['classes']:
                document_family.classes.append(ContentClassification.from_dict(co_class))

        if 'labels' in family_dict:
            document_family.labels = family_dict['labels'] if family_dict['labels'] is not None else []

            if len(document_family.labels) == 0 and len(document_family.content_objects) > 0:
                document_family.labels = document_family.content_objects[-1].labels
            document_family.labels = [label['label'] for label in document_family.labels]

        else:
            document_family.labels = []

        if 'mixins' in family_dict:
            document_family.mixins = family_dict['mixins'] if family_dict['mixins'] is not None else []
        else:
            document_family.mixins = []

        return document_family

    def to_dict(self) -> dict:
        """
        Convert the document family to a dictionary to match REST API

        Returns:
            dictionary of document family
        """
        return {
            'id': self.id,
            'storeRef': self.store_ref,
            'path': self.path,
            'contentObjects': [co.to_dict() for co in self.content_objects],
            'transitions': [transition.to_dict() for transition in self.transitions]}


class DocumentStore:

    def __init__(self, store_type='DOCUMENT', store_purpose='OPERATIONAL'):
        self.store_type = store_type
        self.store_purpose = store_purpose

>>>>>>> 84cf3de3
    """
    A document store supports storing, listing and retrieving Kodexa documents and document families
    """

    @abc.abstractmethod
    def get_ref(self) -> str:
        """
        Returns the reference (org-slug/store-slug:version)

        Returns:
            The reference of the document store (i.e. myorg/myslug:1.0.0)

        """
        raise NotImplementedError

    @abc.abstractmethod
    def get_by_content_object_id(self, document_family: DocumentFamily, content_object_id: str) -> Optional[Document]:
        """Get a Document based on the ID of the ContentObject

        Args:
          document_family(DocumentFamily): The document family
          content_object_id(str): the ID of the ContentObject

        Returns:
          A document (or None if not found)

        """
        raise NotImplementedError

    @abc.abstractmethod
    def replace_content_object(self, document_family: DocumentFamily, content_object_id: str,
                               document: Document) -> Optional[DocumentFamily]:
        """Replace the document in a specific content object in a document family.

        Args:
          document_family (DocumentFamily): The document family
          content_object_id (str): the ID of the ContentObject
          document (Document): the document to replace the content object with

        Returns:
          The document family (or None if it wasn't found)

        """
        raise NotImplementedError

    @abc.abstractmethod
    def put_native(self, path: str, content):
        """
        Push content directly, this will create both a native object in the store and also a
        related Document that refers to it.

        :param path: the path where you want to put the native content
        :param content: the binary content for the native file
        :return: None
        """
        raise NotImplementedError

    @abc.abstractmethod
    def get_family(self, document_family_id: str) -> Optional[DocumentFamily]:
        """
        Returns a document family based on the ID

        Args:
            document_family_id (str): the ID of the document family

        Returns:
            The document family (or None if not found)

        """
        raise NotImplementedError

    @abc.abstractmethod
    def delete(self, path: str):
        """
        Delete the document family stored at the given path

        Args:
          path: the path to the content (ie. mymodel.dat)

        Returns:
          True if deleted, False if there was no file at the path

        """
        raise NotImplementedError

    @abc.abstractmethod
    def add_related_document_to_family(self, document_family_id: str, transition: DocumentTransition,
                                       document: Document):
        """Add a document to a family as a new transition

        Args:
          document_family_id (str): the ID for the document family
          transition (DocumentTransition): the document transition
          document (Document): the document

        Returns:
          None

        """
        raise NotImplementedError

    @abc.abstractmethod
    def get_document_by_content_object(self, document_family: DocumentFamily, content_object: ContentObject) -> \
            Optional[Document]:
        """
        Get a document for a given content object

        Args:
          document_family (DocumentFamily): the document family
          content_object  (ContentObject): the content object

        Returns:
          the Document (or None if not found)

        """
        raise NotImplementedError

    @abc.abstractmethod
    def get_source_by_content_object(self, document_family: DocumentFamily, content_object: ContentObject) -> \
            Any:
        """
        Get the source for a given content object

        Args:
          document_family (DocumentFamily): the document family
          content_object  (ContentObject): the content object

        Returns:
          the source (or None if not found)

        """
        raise NotImplementedError

    def query(self, query: str = "*"):
        """

        Args:
          query (str):  The query (Default value = "*")

        Returns:

        """
        families = self.query_families(query)
        self._draw_table(families)

    @abc.abstractmethod
    def register_listener(self, listener):
        """Register a listener to this store.

        A store listener must have the method

            process_event(content_event:ContentEvent)

        Args:
          listener: the listener to register

        Returns:
          None

        """
        raise NotImplementedError

    def _draw_table(self, objects):
        """Internal method to draw a table

        Args:
          objects: return:

        Returns:

        """
        from rich.table import Table
        from rich import print

        table = Table(title="Listing Objects")

        cols = ['id', 'content_type', 'path']
        for col in cols:
            table.add_column(col)
        for object_dict in objects:
            row = []

            for col in cols:
                row.append(object_dict[col] if col in object_dict else '')
            table.add_row(*row)

        print(table)

    @abc.abstractmethod
    def query_families(self, query: str = "*", page: int = 1, page_size: int = 100) -> List[DocumentFamily]:
        """
        Query the document families

        Args:
          page (int): The page number
          page_size (int): The page size
          query (str): The query (Default is *)

        Returns:
            A list of matching document families

        """
        raise NotImplementedError

    @abc.abstractmethod
    def put(self, path: str, document: Document) -> DocumentFamily:
        """Puts a new document in the store with the given path.

        There mustn't be a family in the path, this method will create a new family based around the
        document

        Args:
          path (str): the path you wish to add the document in the store
          document (Document): the document
        Returns:
            A new document family

        """
        raise NotImplementedError

    @abc.abstractmethod
    def get_family_by_path(self, path: str) -> Optional[DocumentFamily]:
        """
        Returns the document family (or None is not available) for a specific path in the store

        Args:
            path (str): the path within the store

        Returns:
            The document family, or None is no family exists at that path

        """
        raise NotImplementedError

    @abc.abstractmethod
    def count(self) -> int:
        """The number of document families in the store

        Returns:
            the count of families
        """
        raise NotImplementedError

    def accept(self, document: Document):
        """Determine if the store will accept this document.  This would typically mean that the store does
        not yet have a document at the derived family path

        Args:
          document (Document): the document to check

        Returns:
          True if there is no current family at derived path, False is there is one

        """
        return True

    def get_latest_document_in_family(self, document_family: DocumentFamily) -> Optional[Document]:
        """
        Returns the latest instance
        Args:
            document_family (DocumentFamily): The document family which we want the latest document in

        Returns:
            The last document to be stored in the family or None if there isn't one available

        """
        document_family.content_objects.sort(key=lambda x: x.created_on, reverse=False)
        last_co = document_family.content_objects[-1]
        document = self.get_document_by_content_object(document_family, last_co)

        if document is not None:
            document.ref = f"{self.get_ref()}/{document_family.id}/{last_co.id}"

        return document


class ModelStore(Store):
    """A model store supports storing and retrieving of a ML models"""

    def get(self, path: str):
        """Returns the bytes object for the given path (or None is there nothing at that path)

        Args:
          path(str): the path to get content from

        Returns:
          Bytes or None is there is nothing at the path

        """
        pass

    def put(self, path: str, content: Any, replace=False) -> DocumentFamily:
        """

        Args:
          path (str): The path to put the content at
          content: The content to put in the store
          replace: Replace the object if it exists
        Returns:
          The document family that was created

        """
        pass

    def set_content_metadata(self, model_content_metadata: ModelContentMetadata):
        """
        Updates the model content metadata for the model store

        :param model_content_metadata: The metadata object
        """
        pass

    def get_content_metadata(self) -> ModelContentMetadata:
        """
        Gets the latest model content metadata for the model store

        :return: the model content metadata
        """
        pass

    def list_contents(self) -> List[str]:
        """
        Returns a list of the objects that have been uploaded into this model store
        
        :return: a list of the object names
        """
        pass


class ContentObjectReference:
    """ """

    def __init__(self, content_object: ContentObject, store: DocumentStore, document: Document,
                 document_family):
        self.content_object = content_object
        self.store = store
        self.document = document
        from kodexa.model import DocumentFamily
        self.document_family: DocumentFamily = document_family<|MERGE_RESOLUTION|>--- conflicted
+++ resolved
@@ -1178,7 +1178,6 @@
           tag_name (str): tag name
           include_children (bool): include the children of this node
           value_separator (str): the string to be used to join related tag values
-          tag_uuid (optional(str)): limit to the given tag uuid
 
         Returns:
           a list of the tag values
@@ -2162,359 +2161,7 @@
         return self.labels
 
 
-<<<<<<< HEAD
 class DocumentStore(Store):
-=======
-class TransitionType(Enum):
-    """
-    The type of transition
-    """
-    DERIVED = 'DERIVED'
-    """A transition that derived a new document"""
-    FRAGMENT = 'FRAGMENT'
-    """A transition that placed a fragment of the document in another document"""
-
-
-class BaseEvent:
-    """
-    The base for all events within Kodexa
-    """
-    pass
-
-
-class ContentEventType(Enum):
-    """
-    The type of event that occurred on the content
-    """
-    NEW_OBJECT = 'NEW_OBJECT'
-    DERIVED_DOCUMENT = 'DERIVED_DOCUMENT'
-
-
-class ScheduledEvent(BaseEvent):
-    """A scheduled event is sent to an assistant when a scheduled has been met"""
-
-    type = "scheduled"
-
-    def __init__(self, last_date=None, next_date=None):
-        self.last_date = last_date
-        self.next_date = next_date
-
-    @classmethod
-    def from_dict(cls, event_dict: dict):
-        return ScheduledEvent(event_dict.get('lastDate'), event_dict.get('nextDate'))
-
-    def to_dict(self):
-        return {
-            'type': self.type,
-            'lastDate': self.last_date,
-            'nextDate': self.next_date
-        }
-
-
-class ContentEvent(BaseEvent):
-    """A content event represents a change, update or deletion that has occurred in a document family
-    in a store, and can be relayed for a reaction
-    """
-
-    type = "content"
-
-    def __init__(self, content_object: ContentObject, event_type: ContentEventType, document_family):
-        """
-        Initialize a content event
-        Args:
-            content_object: the content object on which the event occurred
-            event_type: the type of event
-            document_family: the document family to which the object belongs
-        """
-        self.content_object = content_object
-        """The content object that raised the event"""
-        self.event_type = event_type
-        """The event type"""
-        self.document_family: DocumentFamily = document_family
-        """The document family containing the content object"""
-
-    @classmethod
-    def from_dict(cls, event_dict: dict):
-        return ContentEvent(ContentObject.from_dict(event_dict['contentObject']),
-                            ContentEventType[event_dict['eventType']],
-                            DocumentFamily.from_dict(event_dict['documentFamily']))
-
-    def to_dict(self):
-        return {
-            'contentObject': self.content_object.to_dict(),
-            'documentFamily': self.document_family.to_dict(),
-            'eventType': self.event_type,
-            'type': self.type
-        }
-
-
-class AssistantEvent(BaseEvent):
-    type = "assistant"
-
-    """
-    A assistant event represents an interaction, usually from a user or an API, to evaluate
-    and respond to a document
-    """
-
-    def __init__(self, content_object: Optional[ContentObject], event_type: str):
-        """
-        Initialize a content event
-        Args:
-            content_object: the content object on which the event occurred
-            event_type: the type of event
-        """
-        self.content_object = content_object
-        """The assistant event"""
-        self.event_type = event_type
-        """The event type"""
-
-    @classmethod
-    def from_dict(cls, event_dict: dict):
-        if 'contentObject' in event_dict:
-            return AssistantEvent(ContentObject.from_dict(event_dict['contentObject']),
-                                  event_dict['eventType'])
-        else:
-            return AssistantEvent(None, event_dict['eventType'])
-
-    def to_dict(self):
-        return {
-            'contentObject': self.content_object.to_dict() if self.content_object is not None else None,
-            'eventType': self.event_type,
-            'type': self.type
-        }
-
-
-class DocumentActor:
-    """A document actor is something that can create a new document in a family and is
-    part of the document transition
-    """
-
-    def __init__(self, actor_id: str, actor_type: str):
-        """
-        Initialize a document actor
-
-        Args:
-            actor_id: the ID of the actor (this typically has meaning within the scope of the actor type)
-            actor_type: the type of actor
-        """
-        self.actor_id = actor_id
-        """The ID of the actor (based on the type)"""
-        self.actor_type = actor_type
-        """The type of actor"""
-
-
-class DocumentTransition:
-    """
-    A document transition represents a link between two documents and tries to capture the actor that was involved
-    in the transition as well at the type of transition that exists
-    """
-
-    def __init__(self, transition_type: TransitionType, source_content_object_id: str,
-                 destination_content_object_id: Optional[str] = None,
-                 actor: Optional[DocumentActor] = None, execution_id: Optional[str] = None):
-        """
-        Create a document transition
-
-        Args:
-            transition_type:TransitionType: the type of transition
-            source_content_object_id:str: the ID of the source content object
-            destination_content_object_id:Optional[str] the ID of the destination content object
-            actor (Optional[DocumentActor]): the actor (Defaults to None)
-            execution_id (Optional[str]): the ID of the execution that created this transition
-        """
-        self.transition_type = transition_type
-        """The type of transition"""
-        self.source_content_object_id = source_content_object_id
-        """The ID of the source content object"""
-        self.destination_content_object_id = destination_content_object_id
-        """The ID of the destination content object"""
-        self.actor = actor
-        """The actor in the transition"""
-        self.execution_id = execution_id
-        """The ID of the execution that created this transition"""
-
-    @classmethod
-    def from_dict(cls, transition_dict: dict):
-        """
-        Converts a dictionary from a REST call back into a DocumentTransition
-        Args:
-            transition_dict: Dictionary
-
-        Returns: A document transition
-
-        """
-        transition = DocumentTransition(transition_dict['transitionType'], transition_dict['sourceContentObjectId'],
-                                        transition_dict['destinationContentObjectId'],
-                                        execution_id=transition_dict.get('executionId'))
-        return transition
-
-    def to_dict(self) -> dict:
-        """
-        Convert the transition to a dictionary to match REST API
-
-        Returns:
-            dictionary of transition
-        """
-        return {
-            'transitionType': self.transition_type,
-            'sourceContentObjectId': self.source_content_object_id,
-            'destinationContentObjectId': self.destination_content_object_id,
-            'executionId': self.execution_id
-        }
-
-
-class DocumentFamily:
-    """A document family represents a collection of related documents which together represent different views of the same
-    source material
-
-    This approach allows parsed representations to he linked to native, derived representations, labelled etc all to be
-    part of a family of content views that can be used together to understand the document and its content
-
-    """
-
-    def __init__(self, path: str, store_ref: str):
-        """
-        Creates a new document family at the given path and optionally with the
-        document as its first entry
-
-        Args:
-            path (str): the path at which this document family exists (i.e. my-file.pdf)
-            store_ref (str): the reference to the store holding this family
-        """
-        self.id: str = str(uuid.uuid4())
-        """The ID of this document family"""
-        self.transitions: List[DocumentTransition] = []
-        """A list of the transitions within the document family"""
-        self.content_objects: List[ContentObject] = []
-        """A list of the content objects in the document family"""
-        self.path = path
-        """The path for this document family in the store (akin to a filename)"""
-        self.store_ref = store_ref
-        """The reference to the store containing the document family"""
-        self.classes: List[ContentClassification] = []
-        """The content classifications from the latest content object"""
-        self.mixins: List[str] = []
-        """The mixins from the latest content object"""
-        self.labels: List[str] = []
-        """The labels from the latest content object"""
-
-    def add_document(self, document: Document, transition: Optional[DocumentTransition] = None) -> ContentEvent:
-        """
-
-        Args:
-          document: Document:
-          transition: DocumentTransition:  (Default value = None)
-
-        Returns:
-          A new content event
-        """
-        new_content_object = ContentObject()
-        new_content_object.store_ref = self.store_ref
-        new_content_object.content_type = ContentType.DOCUMENT
-        new_content_object.metadata = document.metadata
-        new_content_object.labels = document.labels
-        new_content_object.mixins = document.get_mixins()
-
-        self.content_objects.append(new_content_object)
-
-        if transition is not None:
-            transition.destination_content_object_id = new_content_object.id
-            self.transitions.append(transition)
-
-        new_event = ContentEvent(new_content_object, ContentEventType.NEW_OBJECT, self)
-        return new_event
-
-    def get_latest_content(self) -> ContentObject:
-        """Returns the latest content object that we have in place
-
-        Returns:
-            The latest content object in the family
-        """
-        return self.content_objects[-1]
-
-    def get_content_objects(self) -> List[ContentObject]:
-        """Returns all the content objects in the family
-
-        Returns:
-            a list of the content objects
-
-
-        """
-        return self.content_objects
-
-    def get_document_count(self) -> int:
-        """
-        Count of content objects in the family
-
-        Returns:
-          number of documents in the family
-
-        """
-        return len(self.content_objects)
-
-    @classmethod
-    def from_dict(cls, family_dict: dict):
-        """
-        Convert a dictionary from a REST call into the Document Family
-
-        Args:
-            param: the document family object as a dictionary
-
-        Returns:
-            An instance of the document family
-        """
-        document_family = DocumentFamily(family_dict['path'], family_dict['storeRef'])
-        document_family.id = family_dict['id']
-        document_family.content_objects = []
-
-        for co_dict in family_dict['contentObjects']:
-            document_family.content_objects.append(ContentObject.from_dict(co_dict))
-        for transition_dict in family_dict['transitions']:
-            document_family.transitions.append(DocumentTransition.from_dict(transition_dict))
-
-        if 'classes' in family_dict:
-            for co_class in family_dict['classes']:
-                document_family.classes.append(ContentClassification.from_dict(co_class))
-
-        if 'labels' in family_dict:
-            document_family.labels = family_dict['labels'] if family_dict['labels'] is not None else []
-
-            if len(document_family.labels) == 0 and len(document_family.content_objects) > 0:
-                document_family.labels = document_family.content_objects[-1].labels
-            document_family.labels = [label['label'] for label in document_family.labels]
-
-        else:
-            document_family.labels = []
-
-        if 'mixins' in family_dict:
-            document_family.mixins = family_dict['mixins'] if family_dict['mixins'] is not None else []
-        else:
-            document_family.mixins = []
-
-        return document_family
-
-    def to_dict(self) -> dict:
-        """
-        Convert the document family to a dictionary to match REST API
-
-        Returns:
-            dictionary of document family
-        """
-        return {
-            'id': self.id,
-            'storeRef': self.store_ref,
-            'path': self.path,
-            'contentObjects': [co.to_dict() for co in self.content_objects],
-            'transitions': [transition.to_dict() for transition in self.transitions]}
-
-
-class DocumentStore:
-
-    def __init__(self, store_type='DOCUMENT', store_purpose='OPERATIONAL'):
-        self.store_type = store_type
-        self.store_purpose = store_purpose
-
->>>>>>> 84cf3de3
     """
     A document store supports storing, listing and retrieving Kodexa documents and document families
     """
@@ -2781,7 +2428,6 @@
             The last document to be stored in the family or None if there isn't one available
 
         """
-        document_family.content_objects.sort(key=lambda x: x.created_on, reverse=False)
         last_co = document_family.content_objects[-1]
         document = self.get_document_by_content_object(document_family, last_co)
 
@@ -2838,7 +2484,7 @@
     def list_contents(self) -> List[str]:
         """
         Returns a list of the objects that have been uploaded into this model store
-        
+
         :return: a list of the object names
         """
         pass
