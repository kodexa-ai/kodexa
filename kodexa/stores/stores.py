"""
Remote stores allow you to interact with an instance of the Kodexa platform
"""

import json
import logging
from json import JSONDecodeError
from typing import Any, List, Optional

import requests

from kodexa.model import ContentObject, Document, DocumentFamily, DocumentStore, DocumentTransition, ModelStore, Store
from kodexa.model.model import ModelContentMetadata

logger = logging.getLogger('kodexa.stores')


class RemoteDataStore(Store):
    """ """

    def get_ref(self):
        """ """
        return self.ref

<<<<<<< HEAD
    def get_data_objects_df(self, path: str, query: str = "*", document_family: Optional[DocumentFamily] = None,
                            include_id: bool = False):
=======
    def get_data_objects_df(self, parent: str, query: str = "*", document_family: Optional[DocumentFamily] = None,
                            include_id=False):
>>>>>>> 7af64a9b
        """

        Args:
          path (str): The path to the data object
          query (str): A query to limit the results (Defaults to *)
          document_family (Optional[DocumentFamily): Optionally the document family to limit results to
<<<<<<< HEAD
          include_id (Optional[bool]): Include the data object ID as a column (defaults to False)
=======
          include_id (bool): Include the id in the data object
>>>>>>> 7af64a9b
        Returns:

        """
        import pandas as pd

<<<<<<< HEAD
        data_objects = self.get_data_objects(path, query, document_family)

        table_result = {
            'rows': [],
            'columns': [],
            'column_headers': []
        }

=======
        data_objects = self.get_data_objects(parent, query, document_family)

        table_result = {
            'rows': [],
            'columns': [],
            'column_headers': []
        }

>>>>>>> 7af64a9b
        for data_object in data_objects:
            if len(table_result['columns']) == 0:
                if include_id:
                    table_result['column_headers'].append('Data Object ID')
                    table_result['columns'].append('data_object_id')
                for taxon in data_object['taxon']['children']:
                    if not taxon['group']:
                        table_result['column_headers'].append(taxon['label'])
                        table_result['columns'].append(taxon['name'])

            new_row = []
            for column in table_result['columns']:
                column_value = None
                if include_id:
                    if column == 'data_object_id':
                        column_value = data_object['id']
                for attribute in data_object['attributes']:
                    if attribute['tag'] == column:
                        column_value = attribute['stringValue']
                new_row.append(column_value)

            table_result['rows'].append(new_row)

        return pd.DataFrame(table_result['rows'], columns=table_result['column_headers'])

<<<<<<< HEAD
    def update_data_object_attribute(self, data_object, attribute):
        """

        Args:
          data_object (DataObject): The data object to update
          attribute (Attribute): The attribute to update

        Returns:

        """
        from kodexa import KodexaPlatform

        url = f"{KodexaPlatform.get_url()}/api/stores/{self.ref.replace(':', '/')}/dataObjects/{data_object.id}/attributes/{attribute.id}"
        logger.info(f"Downloading a specific data object from {url}")

        data_object_response = requests.put(
            url,
            data=attribute.json(by_alias=True),
            headers={"x-access-token": KodexaPlatform.get_access_token(), "content-type": "application/json"})

        if data_object_response.status_code == 200:
            from kodexa.model.objects import DataObject
            return DataObject(**data_object_response.json())
        else:
            logger.warning(
                "Unable to update data attribute status [" + data_object_response.text + "], response " + str(
                    data_object_response.status_code))
            raise Exception(
                "Unable to update data attribute status [" + data_object_response.text + "], response " + str(
                    data_object_response.status_code))

    def get_data_objects(self, path: str, query: str = "*", document_family: Optional[DocumentFamily] = None):
        """

        Args:
=======
    def get_data_objects(self, path: str, query: str = "*", document_family: Optional[DocumentFamily] = None):
        """

        Args:
>>>>>>> 7af64a9b
          path (str): The path to the data object
          query (str): A query to limit the results (Default *)
          document_family (Optional[DocumentFamily): Optionally the document family to limit results to
        Returns:

        """

        # We need to get the first set of rows,
        rows: List = []
<<<<<<< HEAD
        row_response = self.get_data_objects_page_request(path, 1, document_family=document_family)
=======
        row_response = self.get_data_objects_page_request(path, 1, document_family=document_family, query=query)
>>>>>>> 7af64a9b

        # lets work out the last page
        rows = rows + row_response['content']
        total_pages = row_response['totalPages']

        for page in range(2, total_pages):
            row_response = self.get_data_objects_page_request(path, page, query=query, document_family=document_family)
            rows = rows + row_response['content']

        return rows

    def get_data_object(self, data_object_id: str):
        from kodexa import KodexaPlatform

        url = f"{KodexaPlatform.get_url()}/api/stores/{self.ref.replace(':', '/')}/dataObjects/{data_object_id}"
        logger.info(f"Downloading a specific data object from {url}")

        data_object_response = requests.get(
            url,
            headers={"x-access-token": KodexaPlatform.get_access_token(), "content-type": "application/json"})

        print(data_object_response)
        if data_object_response.status_code == 200:
<<<<<<< HEAD
            from kodexa.model.objects import DataObject
            return DataObject(**data_object_response.json())
=======
            return data_object_response.json()
>>>>>>> 7af64a9b
        else:
            logger.warning(
                "Unable to get data object from remote store [" + data_object_response.text + "], response " + str(
                    data_object_response.status_code))
            raise Exception(
                "Unable to get data object from remote store  [" + data_object_response.text + "], response " + str(
                    data_object_response.status_code))

    def get_data_objects_page_request(self, path: str, page_number: int = 1, page_size=5000, query="*",
                                      document_family: Optional[DocumentFamily] = None):
        """

        Args:
          path (str): The parent taxon (/ is root)
          page_number (int):  (Default value = 1)
          page_size (int):  (Default value = 5000)
          query (str): The query to limit results (Default *)
          document_family (Optional[DocumentFamily): Optionally the document family to limit results to

        Returns:

        """
        from kodexa import KodexaPlatform

        url = f"{KodexaPlatform.get_url()}/api/stores/{self.ref.replace(':', '/')}/dataObjects"
        logger.debug(f"Downloading a specific table from {url}")

        # We need to go through and pull all the pages
        params = {"path": path, "page": page_number, "pageSize": page_size, "query": query}

        if document_family:
            params['documentFamilyId'] = document_family.id
            params['storeRef'] = document_family.store_ref

        rows_response = requests.get(
            url,
            params=params,
            headers={"x-access-token": KodexaPlatform.get_access_token(), "content-type": "application/json"})

        if rows_response.status_code == 200:
            return rows_response.json()
        else:
            logger.warning("Unable to get table from remote store [" + rows_response.text + "], response " + str(
                rows_response.status_code))
            raise Exception("Unable to get table from remote store  [" + rows_response.text + "], response " + str(
                rows_response.status_code))

<<<<<<< HEAD
    def add_data_objects(self, rows):
=======

    def add_rows(self, rows):
>>>>>>> 7af64a9b
        """

        Args:
          rows: A list of rows that you want to post

        Returns:

        """
        from kodexa import KodexaPlatform

        url = f"{KodexaPlatform.get_url()}/api/stores/{self.ref.replace(':', '/')}/dataObjects"
        logger.debug(f"Uploading rows to store {url}")

        doc = requests.post(
            url,
            json=rows,
            headers={"x-access-token": KodexaPlatform.get_access_token(), "content-type": "application/json"})
        if doc.status_code == 200:
            return
        else:
            logger.warning(
                "Unable to post data objects to remote store [" + doc.text + "], response " + str(doc.status_code))
            raise Exception(
                "Unable to post data objects to remote store [" + doc.text + "], response " + str(doc.status_code))

    def add(self, row):
        from kodexa import KodexaPlatform

        url = f"{KodexaPlatform.get_url()}/api/stores/{self.ref.replace(':', '/')}/dataObjects"
<<<<<<< HEAD
        logger.debug(f"Uploading rows to store {url}")
=======
        logger.debug(f"Uploading data objects to store {url}")
>>>>>>> 7af64a9b

        row_dict = {}
        for idx, row_value in enumerate(row):
            if len(self.columns) == 0 or len(self.columns) <= idx:
                row_dict[f'col{idx}'] = row_value
            else:
                row_dict[self.columns[idx]] = row_value

        doc = requests.post(
            url,
            json=[{'data': row_dict}],
            headers={"x-access-token": KodexaPlatform.get_access_token(), "content-type": "application/json"})
        if doc.status_code == 200:
            return
        else:
            logger.warning("Unable to post rows to remote store [" + doc.text + "], response " + str(doc.status_code))
            raise Exception("Unable to post rows to remote store [" + doc.text + "], response " + str(doc.status_code))


class RemoteDocumentStore(DocumentStore):
    """
    Remote Document Stores provide you with all the capabilities of Document storage and relationships
    in an instance of the Kodexa platform
    """

    def get_ref(self) -> str:
        return self.ref

    def delete(self, path: str):
        from kodexa import KodexaPlatform
        try:
            logger.info(f"Deleting document family at path {path}")

            document_family_response = requests.delete(
                f"{KodexaPlatform.get_url()}/api/stores/{self.ref.replace(':', '/')}/fs",
                params={"path": path},
                headers={"x-access-token": KodexaPlatform.get_access_token()}, )

            if document_family_response.status_code == 200:
                return True
            else:
                return False
        except JSONDecodeError:
            logger.warning(
                "Unable to decode the JSON response")
            raise

    def get_family(self, document_family_id: str) -> Optional[DocumentFamily]:
        from kodexa import KodexaPlatform
        try:
            logger.info(f"Getting document family id {document_family_id}")
            document_family_response = requests.get(
                f"{KodexaPlatform.get_url()}/api/stores/{self.ref.replace(':', '/')}/families/{document_family_id}",
                headers={"x-access-token": KodexaPlatform.get_access_token()})

            if document_family_response.status_code == 200:
                return DocumentFamily.parse_obj(document_family_response.json())
            else:
                msg = "Get document family failed [" + document_family_response.text + "], response " + str(
                    document_family_response.status_code)
                logger.warning(msg)
                raise Exception(msg)
        except JSONDecodeError:
            logger.warning(
                "Unable to decode the JSON response")
            raise

    def update_document_family_status(self, document_family, status):
        from kodexa import KodexaPlatform
        try:
            logger.info(f"Updating the status of {document_family.id}")
            document_family_response = requests.put(
                f"{KodexaPlatform.get_url()}/api/stores/{self.ref.replace(':', '/')}/families/{document_family.id}/status",
                headers={"x-access-token": KodexaPlatform.get_access_token(), "content-type": "application/json"},
                data=status.json(by_alias=True))

            if document_family_response.status_code == 200:
                return DocumentFamily(**document_family_response.json())
            else:
                msg = "Document family update failed [" + document_family_response.text + "], response " + str(
                    document_family_response.status_code)
                logger.warning(msg)
                raise Exception(msg)
        except JSONDecodeError:
            logger.warning(
                "Unable to decode the JSON response")
            raise

    def add_related_document_to_family(self, document_family_id: str, transition: DocumentTransition,
                                       document: Document) -> ContentObject:
        from kodexa import KodexaPlatform
        try:
            logger.info(f"Putting document to family id {document_family_id}")

            data = {'transitionType': transition.transition_type.value,
                    'documentVersion': document.version,
                    'document': True,
                    'sourceContentObjectId': transition.source_content_object_id}
            files = {"file": document.to_kddb()}
            document_family_response = requests.post(
                f"{KodexaPlatform.get_url()}/api/stores/{self.ref.replace(':', '/')}/families/{document_family_id}/objects",
                headers={"x-access-token": KodexaPlatform.get_access_token()},
                data=data,
                files=files)

            if document_family_response.status_code == 200:
                return ContentObject.parse_obj(document_family_response.json())
            else:
                msg = "Document family create failed [" + document_family_response.text + "], response " + str(
                    document_family_response.status_code)
                logger.warning(msg)
                raise Exception(msg)
        except JSONDecodeError:
            logger.warning(
                "Unable to decode the JSON response")
            raise

    def get_document_by_content_object(self, document_family: DocumentFamily, content_object: ContentObject) -> \
            Optional[Document]:
        from kodexa import KodexaPlatform
        get_response = KodexaPlatform.get_client().get(
            f"api/stores/{self.ref.replace(':', '/')}/families/{document_family.id}/objects/{content_object.id}/content")
        return Document.from_kddb(get_response.content) if get_response is not None else None

    def get_source_by_content_object(self, document_family: DocumentFamily, content_object: ContentObject) -> \
            Any:
        from kodexa import KodexaPlatform
        get_response = KodexaPlatform.get_client().get(
            f"api/stores/{self.ref.replace(':', '/')}/families/{document_family.id}/objects/{content_object.id}/content")
        return get_response.content if get_response is not None else None

    def register_listener(self, listener):
        pass

    def query_families(self, query: str = "*", page: int = 1, page_size: int = 100, sort=None) -> List[DocumentFamily]:
        params = {
            'page': page,
            'pageSize': page_size,
            'query': query
        }
        if sort is not None:
            params.sort = sort

        from kodexa import KodexaPlatform
        get_response = KodexaPlatform.get_client().get(f"api/stores/{self.ref.replace(':', '/')}/families",
                                                       params=params)
        if get_response is not None:
            families = []
            for fam_dict in get_response.json()['content']:
                families.append(DocumentFamily.parse_obj(fam_dict))
            return families
        else:
            return []

    def replace_content_object(self, document_family: DocumentFamily, content_object_id: str,
                               document: Document) -> DocumentFamily:
        from kodexa import KodexaPlatform
        try:
            logger.info(f"Replacing document in family {document_family.id} content object {content_object_id}")

            files = {"file": document.to_kddb()}
            content_object_replace = requests.put(
                f"{KodexaPlatform.get_url()}/api/stores/{self.ref.replace(':', '/')}/families/{document_family.id}/objects/{content_object_id}/content",

                headers={"x-access-token": KodexaPlatform.get_access_token()},
                files=files)

            if content_object_replace.status_code == 200:
                return DocumentFamily.parse_obj(content_object_replace.json())
            else:
                msg = "Document replace failed [" + content_object_replace.text + "], response " + str(
                    content_object_replace.status_code)
                logger.warning(msg)
                raise Exception(msg)
        except JSONDecodeError:
            logger.warning(
                "Unable to decode the JSON response")
            raise

    def put(self, path: str, document: Document) -> DocumentFamily:
        from kodexa import KodexaPlatform
        try:
            logger.info(f"Putting document to path {path}")

            files = {"file": document.to_kddb()}
            data = {"path": path, "documentVersion": document.version, "document": True}
            document_family_response = requests.post(
                f"{KodexaPlatform.get_url()}/api/stores/{self.ref.replace(':', '/')}/fs",
                params={"path": path},
                headers={"x-access-token": KodexaPlatform.get_access_token()},
                files=files, data=data)

            if document_family_response.status_code == 200:
                return DocumentFamily.parse_obj(document_family_response.json())
            else:
                msg = "Document family create failed [" + document_family_response.text + "], response " + str(
                    document_family_response.status_code)
                logger.warning(msg)
                raise Exception(msg)
        except JSONDecodeError:
            logger.warning(
                "Unable to decode the JSON response")
            raise

    def put_native(self, path: str, content) -> DocumentFamily:
        from kodexa import KodexaPlatform
        try:
            logger.info(f"Putting native content to path {path}")

            files = {"file": content}
            document_family_response = requests.post(
                f"{KodexaPlatform.get_url()}/api/stores/{self.ref.replace(':', '/')}/fs",
                params={"path": path, "document": False},
                headers={"x-access-token": KodexaPlatform.get_access_token()},
                files=files)

            if document_family_response.status_code == 200:
                return DocumentFamily.parse_obj(document_family_response.json())
            else:
                msg = "Document family create failed [" + document_family_response.text + "], response " + str(
                    document_family_response.status_code)
                logger.warning(msg)
                raise Exception(msg)
        except JSONDecodeError:
            logger.warning(
                "Unable to decode the JSON response")
            raise

    def get_family_by_path(self, path: str) -> Optional[DocumentFamily]:
        from kodexa import KodexaPlatform
        get_response = KodexaPlatform.get_client().get(f"api/stores/{self.ref.replace(':', '/')}/fs",
                                                       params={"path": path, "meta": True})
        return DocumentFamily.parse_obj(get_response.json()) if get_response is not None else None

    def count(self) -> int:
        from kodexa import KodexaPlatform
        get_response = KodexaPlatform.get_client().get(f"api/stores/{self.ref.replace(':', '/')}/families")
        if get_response is not None:
            return get_response.json()['totalElements']
        else:
            return 0

    def get_by_content_object_id(self, document_family: DocumentFamily, content_object_id: str) -> Optional[Document]:
        from kodexa import KodexaPlatform
        get_response = KodexaPlatform.get_client().get(
            f"api/stores/{self.ref.replace(':', '/')}/families/{document_family.id}/objects/{content_object_id}/content")
        if get_response is not None:
            return Document.from_kddb(get_response.content)
        else:
            return None


class RemoteModelStore(ModelStore):
    """
    A remote model store allows you to store artifacts from your model
    """

    def delete(self, object_path: str):
        """
        Delete the content stored in the model store at the given path

        Args:
          object_path: the path to the content (ie. mymodel.dat)
          object_path: str:

        Returns:
          True if deleted, False if there was no file at the path

        """
        from kodexa import KodexaPlatform
        import requests
        resp = requests.delete(
            f"{KodexaPlatform.get_url()}/api/stores/{self.ref.replace(':', '/')}/fs",
            params={"path": object_path},
            headers={"x-access-token": KodexaPlatform.get_access_token()})

        if resp.status_code == 200:
            return True
        if resp.status_code == 404:
            return False
        else:
            msg = f"Unable to delete model object {resp.text}, status : {resp.status_code}"
            logger.warning(msg)
            raise Exception(msg)

    def get(self, object_path: str):
        """Get the bytes for the object at the given path, will return None if there is no object there

        Args:
          object_path: the object path
          object_path: str:

        Returns:
          the bytes or None is nothing is at the path

        """
        from kodexa import KodexaPlatform
        import requests
        resp = requests.get(
            f"{KodexaPlatform.get_url()}/api/stores/{self.ref.replace(':', '/')}/fs",
            params={"path": object_path},
            headers={"x-access-token": KodexaPlatform.get_access_token()})

        if resp.status_code == 200:
            return resp.content
        else:
            msg = f"Unable to get model object {resp.text}, status : {resp.status_code}"
            logger.warning(msg)
            raise Exception(msg)

    def put(self, path: str, content, replace=False) -> DocumentFamily:
        """Put the content into the model store at the given path

        Args:
          path: The path you wish to put the content at
          content: The content for that object
          replace: Replace the content if it exists

        Returns:
          the document family that was created
        """
        from kodexa import KodexaPlatform
        import requests
        try:
            files = {"file": content}

            if replace:
                delete_response = requests.delete(
                    f"{KodexaPlatform.get_url()}/api/stores/{self.ref.replace(':', '/')}/fs",
                    params={"path": path},
                    headers={"x-access-token": KodexaPlatform.get_access_token()})
                logger.info(f"Deleting {path} ({delete_response.status_code})")

            content_object_response = requests.post(
                f"{KodexaPlatform.get_url()}/api/stores/{self.ref.replace(':', '/')}/fs",
                params={"path": path},
                headers={"x-access-token": KodexaPlatform.get_access_token()},
                files=files)
            logger.info(f"Uploaded {path} ({content_object_response.status_code})")
            if content_object_response.status_code == 200:
                return DocumentFamily.parse_obj(content_object_response.json())
            elif content_object_response.status_code == 400:
                from addict import Dict
                bad_request = Dict(json.loads(content_object_response.text))
                for error_key in bad_request.errors.keys():
                    print(bad_request.errors[error_key] + " (" + error_key + ")")
                raise Exception("Invalid request")
            else:
                msg = "Execution creation failed [" + content_object_response.text + "], response " + str(
                    content_object_response.status_code)
                logger.warning(msg)
                raise Exception(msg)
        except JSONDecodeError:
            logger.warning(
                "Unable to JSON decode the response?")
            raise

    def set_content_metadata(self, model_content_metadata: ModelContentMetadata):
        """
        Updates the model content metadata for the model store

        :param model_content_metadata: The metadata object
        """
        from kodexa import KodexaPlatform
        import requests
        try:
            model_content_metadata.type = "model"
            content_object_response = requests.put(
                f"{KodexaPlatform.get_url()}/api/stores/{self.ref.replace(':', '/')}/metadata",
                headers={"x-access-token": KodexaPlatform.get_access_token()},
                json=model_content_metadata.dict(by_alias=True))

            if content_object_response.status_code == 200:
                return model_content_metadata
            elif content_object_response.status_code == 400:
                from addict import Dict
                bad_request = Dict(json.loads(content_object_response.text))
                for error_key in bad_request.errors.keys():
                    print(bad_request.errors[error_key] + " (" + error_key + ")")
                raise Exception("Invalid request")
            else:
                msg = "Execution creation failed [" + content_object_response.text + "], response " + str(
                    content_object_response.status_code)
                logger.warning(msg)
                raise Exception(msg)
        except JSONDecodeError:
            logger.warning(
                "Unable to JSON decode the response?")
            raise

    def get_content_metadata(self) -> ModelContentMetadata:
        """
        Gets the latest model content metadata for the model store

        :return: the model content metadata
        """
        from kodexa import KodexaPlatform
        import requests
        resp = requests.get(
            f"{KodexaPlatform.get_url()}/api/stores/{self.ref.replace(':', '/')}/metadata",
            headers={"x-access-token": KodexaPlatform.get_access_token()})

        if resp.status_code == 200:
            return ModelContentMetadata.parse_obj(resp.json())
        else:
            msg = f"Unable to get model object {resp.text}, status : {resp.status_code}"
            logger.warning(msg)
            raise Exception(msg)

    def list_contents(self) -> List[str]:

        # TODO this needs to be cleaned up a bit
        params = {
            'page': 1,
            'pageSize': 1000,
            'query': '*'
        }
        from kodexa import KodexaPlatform
        get_response = KodexaPlatform.get_client().get(f"api/stores/{self.ref.replace(':', '/')}/families",
                                                       params=params)
        if get_response is not None:
            paths = []
            for fam_dict in get_response.json()['content']:
                paths.append(fam_dict['path'])
            return paths
        else:
            return []<|MERGE_RESOLUTION|>--- conflicted
+++ resolved
@@ -22,30 +22,20 @@
         """ """
         return self.ref
 
-<<<<<<< HEAD
     def get_data_objects_df(self, path: str, query: str = "*", document_family: Optional[DocumentFamily] = None,
                             include_id: bool = False):
-=======
-    def get_data_objects_df(self, parent: str, query: str = "*", document_family: Optional[DocumentFamily] = None,
-                            include_id=False):
->>>>>>> 7af64a9b
         """
 
         Args:
           path (str): The path to the data object
           query (str): A query to limit the results (Defaults to *)
           document_family (Optional[DocumentFamily): Optionally the document family to limit results to
-<<<<<<< HEAD
           include_id (Optional[bool]): Include the data object ID as a column (defaults to False)
-=======
-          include_id (bool): Include the id in the data object
->>>>>>> 7af64a9b
         Returns:
 
         """
         import pandas as pd
 
-<<<<<<< HEAD
         data_objects = self.get_data_objects(path, query, document_family)
 
         table_result = {
@@ -54,16 +44,6 @@
             'column_headers': []
         }
 
-=======
-        data_objects = self.get_data_objects(parent, query, document_family)
-
-        table_result = {
-            'rows': [],
-            'columns': [],
-            'column_headers': []
-        }
-
->>>>>>> 7af64a9b
         for data_object in data_objects:
             if len(table_result['columns']) == 0:
                 if include_id:
@@ -89,7 +69,6 @@
 
         return pd.DataFrame(table_result['rows'], columns=table_result['column_headers'])
 
-<<<<<<< HEAD
     def update_data_object_attribute(self, data_object, attribute):
         """
 
@@ -125,12 +104,6 @@
         """
 
         Args:
-=======
-    def get_data_objects(self, path: str, query: str = "*", document_family: Optional[DocumentFamily] = None):
-        """
-
-        Args:
->>>>>>> 7af64a9b
           path (str): The path to the data object
           query (str): A query to limit the results (Default *)
           document_family (Optional[DocumentFamily): Optionally the document family to limit results to
@@ -140,11 +113,7 @@
 
         # We need to get the first set of rows,
         rows: List = []
-<<<<<<< HEAD
         row_response = self.get_data_objects_page_request(path, 1, document_family=document_family)
-=======
-        row_response = self.get_data_objects_page_request(path, 1, document_family=document_family, query=query)
->>>>>>> 7af64a9b
 
         # lets work out the last page
         rows = rows + row_response['content']
@@ -168,12 +137,8 @@
 
         print(data_object_response)
         if data_object_response.status_code == 200:
-<<<<<<< HEAD
             from kodexa.model.objects import DataObject
             return DataObject(**data_object_response.json())
-=======
-            return data_object_response.json()
->>>>>>> 7af64a9b
         else:
             logger.warning(
                 "Unable to get data object from remote store [" + data_object_response.text + "], response " + str(
@@ -221,12 +186,7 @@
             raise Exception("Unable to get table from remote store  [" + rows_response.text + "], response " + str(
                 rows_response.status_code))
 
-<<<<<<< HEAD
     def add_data_objects(self, rows):
-=======
-
-    def add_rows(self, rows):
->>>>>>> 7af64a9b
         """
 
         Args:
@@ -256,11 +216,7 @@
         from kodexa import KodexaPlatform
 
         url = f"{KodexaPlatform.get_url()}/api/stores/{self.ref.replace(':', '/')}/dataObjects"
-<<<<<<< HEAD
-        logger.debug(f"Uploading rows to store {url}")
-=======
         logger.debug(f"Uploading data objects to store {url}")
->>>>>>> 7af64a9b
 
         row_dict = {}
         for idx, row_value in enumerate(row):
