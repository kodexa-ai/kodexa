name: Build and Package with Poetry (Feature)

on:
  push:
    branches-ignore:
      - 'releases/*'
      - develop
    paths:
      - '**'
      - '!docs/**'
      - '!.github/**'

jobs:
  build-and-publish-python-package:
    runs-on: ubuntu-latest

    steps:
      - uses: actions/checkout@v2
      - name: Set up Python 3.10
        uses: actions/setup-python@v2
        with:
          python-version: '3.10'
      - name: Run Creds Scanner
        uses: trufflesecurity/trufflehog@main
        with:
          path: ./
          base: ${{ github.event.ref_name }}
          head: HEAD
          extra_args: --debug
      - name: Run image
        uses: abatilo/actions-poetry@v2
        with:
          poetry-version: "1.3.2"
      - name: Increment version
<<<<<<< HEAD
        run: poetry version patch
      - uses: EndBug/add-and-commit@v9
        with:
          message: 'Update version'
          add: 'pyproject.toml'
=======
        run: |
          BRANCH_NAME=$(echo $GITHUB_REF | sed 's/refs\/heads\///')
          VERSION=$(poetry version --short)
          MINOR_PATCH_PART=${VERSION#*.}
          LAST_VERSION_PART_PREFIX=${MINOR_PATCH_PART%??}
          PATCH_PART=${LAST_VERSION_PART_PREFIX%.*}
          if [[ $BRANCH_NAME == "fix"* || $BRANCH_NAME == "bugs"* ]]; then
            NEW_LATEST_PATCH_PART=$((PATCH_PART+1))b${GITHUB_RUN_ID}
          elif [[ $BRANCH_NAME == "feature"* ]]; then
            NEW_LATEST_PATCH_PART=$((PATCH_PART+1))a${GITHUB_RUN_ID}
          elif [[ $BRANCH_NAME == "test"* ]]; then
            NEW_LATEST_PATCH_PART=$((PATCH_PART+1))rc${GITHUB_RUN_ID}
          elif [[ $BRANCH_NAME == "main"* ]]; then
            poetry version patch
            VERSION=$(poetry version --short)
            MINOR_PATCH_PART=${VERSION#*.}
            LAST_VERSION_PART_PREFIX=${MINOR_PATCH_PART%??}
            PATCH_PART=${LAST_VERSION_PART_PREFIX%.*}
            NEW_LATEST_PATCH_PART=${PATCH_PART}${GITHUB_RUN_ID}
          else
            echo "Invalid branch name"
            exit 1
          fi
          NEW_VERSION=${VERSION%.*}.${NEW_LATEST_PATCH_PART}
          echo $NEW_VERSION
          echo "::set-output name=version::$NEW_VERSION"
          echo "::set-output name=versionType::Release"
          poetry version $NEW_VERSION --no-ansi
>>>>>>> bc4e1be2
      - name: Install dependencies
        run: poetry install
      - name: Lint with flake8
        run: |
          poetry run flake8 . --count --select=E9,F63,F7,F82 --show-source --statistics
          poetry run flake8 . --count --exit-zero --max-complexity=10 --max-line-length=127 --statistics
          yes | poetry run mypy --install-types kodexa || true
      - name: Test with pytest
        run: |
          poetry run pytest
      - name: Build Package
        run: |
          poetry build
      - name: Publish a Python distribution to PyPI
        run: |
          poetry config pypi-token.pypi ${{ secrets.PYPI_TOKEN }}
          poetry publish
      - name: Publish a Python distribution to PyPI
        uses: pypa/gh-action-pypi-publish@release/v1
        with:
          user: __token__
          password: ${{ secrets.PYPI_TOKEN }}<|MERGE_RESOLUTION|>--- conflicted
+++ resolved
@@ -32,13 +32,6 @@
         with:
           poetry-version: "1.3.2"
       - name: Increment version
-<<<<<<< HEAD
-        run: poetry version patch
-      - uses: EndBug/add-and-commit@v9
-        with:
-          message: 'Update version'
-          add: 'pyproject.toml'
-=======
         run: |
           BRANCH_NAME=$(echo $GITHUB_REF | sed 's/refs\/heads\///')
           VERSION=$(poetry version --short)
@@ -67,7 +60,6 @@
           echo "::set-output name=version::$NEW_VERSION"
           echo "::set-output name=versionType::Release"
           poetry version $NEW_VERSION --no-ansi
->>>>>>> bc4e1be2
       - name: Install dependencies
         run: poetry install
       - name: Lint with flake8
